/*
 * Copyright Amazon.com, Inc. or its affiliates. All Rights Reserved.
 * SPDX-License-Identifier: Apache-2.0.
 */

package aws.smithy.kotlin.runtime.http.middleware

import aws.smithy.kotlin.runtime.http.HttpBody
import aws.smithy.kotlin.runtime.http.operation.*
import aws.smithy.kotlin.runtime.http.request.header
import aws.smithy.kotlin.runtime.util.InternalApi
import aws.smithy.kotlin.runtime.util.encodeBase64String
import aws.smithy.kotlin.runtime.util.md5

/**
 * Set the `Content-MD5` header based on the current payload
 * See:
 *   - https://awslabs.github.io/smithy/1.0/spec/core/behavior-traits.html#httpchecksumrequired-trait
 *   - https://datatracker.ietf.org/doc/html/rfc1864.html
 */
<<<<<<< HEAD
class Md5Checksum : ModifyRequestMiddleware {
=======
@InternalApi
class Md5Checksum : Feature {
>>>>>>> fdac84b7

    override suspend fun modifyRequest(req: SdkHttpRequest): SdkHttpRequest {
        val checksum = when (val body = req.subject.body) {
            is HttpBody.Bytes -> body.bytes().md5().encodeBase64String()
            else -> null
        }

        checksum?.let { req.subject.header("Content-MD5", it) }
        return req
    }
}<|MERGE_RESOLUTION|>--- conflicted
+++ resolved
@@ -18,12 +18,8 @@
  *   - https://awslabs.github.io/smithy/1.0/spec/core/behavior-traits.html#httpchecksumrequired-trait
  *   - https://datatracker.ietf.org/doc/html/rfc1864.html
  */
-<<<<<<< HEAD
+@InternalApi
 class Md5Checksum : ModifyRequestMiddleware {
-=======
-@InternalApi
-class Md5Checksum : Feature {
->>>>>>> fdac84b7
 
     override suspend fun modifyRequest(req: SdkHttpRequest): SdkHttpRequest {
         val checksum = when (val body = req.subject.body) {
