--- conflicted
+++ resolved
@@ -4,18 +4,11 @@
  */
 package aws.smithy.kotlin.runtime.http.middleware
 
-<<<<<<< HEAD
+import aws.smithy.kotlin.runtime.http.endpoints.Endpoint
 import aws.smithy.kotlin.runtime.http.endpoints.EndpointProvider
 import aws.smithy.kotlin.runtime.http.endpoints.setResolvedEndpoint
-import aws.smithy.kotlin.runtime.http.operation.ModifyRequestMiddleware
-import aws.smithy.kotlin.runtime.http.operation.SdkHttpRequest
-import aws.smithy.kotlin.runtime.http.operation.getLogger
-=======
-import aws.smithy.kotlin.runtime.http.endpoints.Endpoint
-import aws.smithy.kotlin.runtime.http.endpoints.EndpointResolver
 import aws.smithy.kotlin.runtime.http.operation.*
 import aws.smithy.kotlin.runtime.tracing.debug
->>>>>>> 788d87e2
 import aws.smithy.kotlin.runtime.util.InternalApi
 import kotlin.coroutines.coroutineContext
 
@@ -32,16 +25,9 @@
 ) : ModifyRequestMiddleware {
 
     override suspend fun modifyRequest(req: SdkHttpRequest): SdkHttpRequest {
-<<<<<<< HEAD
         val endpoint = provider.resolveEndpoint(params)
         setResolvedEndpoint(req, endpoint)
-        val logger = req.context.getLogger("ResolveEndpoint")
-        logger.debug { "resolved endpoint: $endpoint" }
-=======
-        val endpoint = resolver.resolve()
-        setRequestEndpoint(req, endpoint)
         coroutineContext.debug<ResolveEndpoint> { "resolved endpoint: $endpoint" }
->>>>>>> 788d87e2
         return req
     }
 }