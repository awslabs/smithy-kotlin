/*
 * Copyright Amazon.com, Inc. or its affiliates. All Rights Reserved.
 * SPDX-License-Identifier: Apache-2.0
 */

package aws.smithy.kotlin.runtime.http.operation

import aws.smithy.kotlin.runtime.client.SdkClientOption
import aws.smithy.kotlin.runtime.util.get
import kotlin.test.*

class HttpOperationContextTest {

    @Test
    fun testBuilder() {
        val op = HttpOperationContext.build {
            operationName = "operation"
<<<<<<< HEAD
=======
            serviceName = "service"
            expectedHttpStatus = 418
>>>>>>> 25db5c33
        }

        assertEquals("operation", op[SdkClientOption.OperationName])
    }

    @Test
    fun testMissingRequiredProperties() {
        val ex = assertFailsWith<IllegalArgumentException> {
            HttpOperationContext.build {
            }
        }

        assertTrue(ex.message!!.contains("OperationName is a required property"))
    }
}<|MERGE_RESOLUTION|>--- conflicted
+++ resolved
@@ -15,11 +15,7 @@
     fun testBuilder() {
         val op = HttpOperationContext.build {
             operationName = "operation"
-<<<<<<< HEAD
-=======
             serviceName = "service"
-            expectedHttpStatus = 418
->>>>>>> 25db5c33
         }
 
         assertEquals("operation", op[SdkClientOption.OperationName])
