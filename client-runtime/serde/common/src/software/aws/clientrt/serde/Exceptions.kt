--- conflicted
+++ resolved
@@ -4,25 +4,7 @@
  */
 package software.aws.clientrt.serde
 
-<<<<<<< HEAD
-// FIXME - these exceptions should likely inherit from `client-rt-core:ClientException`
-
-/**
- * Base exception class for all serialization errors
- */
-open class SerializationException : RuntimeException {
-
-    constructor() : super()
-
-    constructor(message: String?) : super(message)
-
-    constructor(message: String?, cause: Throwable?) : super(message, cause)
-
-    constructor(cause: Throwable?) : super(cause)
-}
-=======
 import software.aws.clientrt.ClientException
->>>>>>> 65243779
 
 /**
  * Exception class for all serialization errors
