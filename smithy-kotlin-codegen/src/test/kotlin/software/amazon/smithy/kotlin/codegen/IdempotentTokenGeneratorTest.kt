/*
 * Copyright Amazon.com, Inc. or its affiliates. All Rights Reserved.
 *
 * Licensed under the Apache License, Version 2.0 (the "License").
 * You may not use this file except in compliance with the License.
 * A copy of the License is located at
 *
 *  http://aws.amazon.com/apache2.0
 *
 * or in the "license" file accompanying this file. This file is distributed
 * on an "AS IS" BASIS, WITHOUT WARRANTIES OR CONDITIONS OF ANY KIND, either
 * express or implied. See the License for the specific language governing
 * permissions and limitations under the License.
 */
package software.amazon.smithy.kotlin.codegen

import org.junit.jupiter.api.Test
import software.amazon.smithy.model.Model

// NOTE: protocol conformance is mostly handled by the protocol tests suite
class IdempotentTokenGeneratorTest {
    private val defaultModel: Model = javaClass.getResource("idempotent-token-test-model.smithy").asSmithy()

    private fun getTransformFileContents(filename: String): String {
        val (ctx, manifest, generator) = defaultModel.newTestContext()
        generator.generateSerializers(ctx)
        generator.generateDeserializers(ctx)
        ctx.delegator.flushWriters()
        return manifest.getTransformFileContents(filename)
    }

    @Test
    fun `it serializes operation payload inputs with idempotency token trait`() {
        val contents = getTransformFileContents("AllocateWidgetOperationSerializer.kt")
        contents.shouldSyntacticSanityCheck()
        val expectedContents = """
<<<<<<< HEAD
internal class AllocateWidgetSerializer(): HttpSerialize<AllocateWidgetInput> {
=======
class AllocateWidgetOperationSerializer(val input: AllocateWidgetInput) : HttpSerialize {
>>>>>>> 90970b32

    companion object {
        private val CLIENTTOKEN_DESCRIPTOR = SdkFieldDescriptor("clientToken", SerialKind.String)
        private val OBJ_DESCRIPTOR = SdkObjectDescriptor.build {
            field(CLIENTTOKEN_DESCRIPTOR)
        }
    }

    override suspend fun serialize(context: ExecutionContext, input: AllocateWidgetInput): HttpRequestBuilder {
        val builder = HttpRequestBuilder()
        builder.method = HttpMethod.POST

        builder.url {
            path = "/input/AllocateWidget"
        }

        val serializer = context.serializer()
        serializer.serializeStruct(OBJ_DESCRIPTOR) {
            input.clientToken?.let { field(CLIENTTOKEN_DESCRIPTOR, it) } ?: field(CLIENTTOKEN_DESCRIPTOR, context.idempotencyTokenProvider.generateToken())
        }

        builder.body = ByteArrayContent(serializer.toByteArray())
        if (builder.body !is HttpBody.Empty) {
            builder.headers["Content-Type"] = "application/json"
        }
        return builder
    }
}
"""
        contents.shouldContainOnlyOnceWithDiff(expectedContents)
    }

    @Test
    fun `it serializes operation query inputs with idempotency token trait`() {
        val contents = getTransformFileContents("AllocateWidgetQueryOperationSerializer.kt")
        contents.shouldSyntacticSanityCheck()
        val expectedContents = """
<<<<<<< HEAD
internal class AllocateWidgetQuerySerializer(): HttpSerialize<AllocateWidgetInputQuery> {
    override suspend fun serialize(context: ExecutionContext, input: AllocateWidgetInputQuery): HttpRequestBuilder {
        val builder = HttpRequestBuilder()
=======
class AllocateWidgetQueryOperationSerializer(val input: AllocateWidgetInputQuery) : HttpSerialize {
    override suspend fun serialize(builder: HttpRequestBuilder, serializationContext: SerializationContext) {
>>>>>>> 90970b32
        builder.method = HttpMethod.POST

        builder.url {
            path = "/input/AllocateWidgetQuery"
            parameters {
                append("clientToken", (input.clientToken ?: context.idempotencyTokenProvider.generateToken()))
            }
        }

        return builder
    }
}
"""
        contents.shouldContainOnlyOnceWithDiff(expectedContents)
    }

    @Test
    fun `it serializes operation header inputs with idempotency token trait`() {
        val contents = getTransformFileContents("AllocateWidgetHeaderOperationSerializer.kt")
        contents.shouldSyntacticSanityCheck()
        val expectedContents = """
<<<<<<< HEAD
internal class AllocateWidgetHeaderSerializer(): HttpSerialize<AllocateWidgetInputHeader> {
    override suspend fun serialize(context: ExecutionContext, input: AllocateWidgetInputHeader): HttpRequestBuilder {
        val builder = HttpRequestBuilder()
=======
class AllocateWidgetHeaderOperationSerializer(val input: AllocateWidgetInputHeader) : HttpSerialize {
    override suspend fun serialize(builder: HttpRequestBuilder, serializationContext: SerializationContext) {
>>>>>>> 90970b32
        builder.method = HttpMethod.POST

        builder.url {
            path = "/input/AllocateWidgetHeader"
        }

        builder.headers {
            append("clientToken", (input.clientToken ?: context.idempotencyTokenProvider.generateToken()))
        }

        return builder
    }
}
"""
        contents.shouldContainOnlyOnceWithDiff(expectedContents)
    }
}<|MERGE_RESOLUTION|>--- conflicted
+++ resolved
@@ -34,11 +34,7 @@
         val contents = getTransformFileContents("AllocateWidgetOperationSerializer.kt")
         contents.shouldSyntacticSanityCheck()
         val expectedContents = """
-<<<<<<< HEAD
-internal class AllocateWidgetSerializer(): HttpSerialize<AllocateWidgetInput> {
-=======
-class AllocateWidgetOperationSerializer(val input: AllocateWidgetInput) : HttpSerialize {
->>>>>>> 90970b32
+internal class AllocateWidgetOperationSerializer(): HttpSerialize<AllocateWidgetInput> {
 
     companion object {
         private val CLIENTTOKEN_DESCRIPTOR = SdkFieldDescriptor("clientToken", SerialKind.String)
@@ -76,14 +72,9 @@
         val contents = getTransformFileContents("AllocateWidgetQueryOperationSerializer.kt")
         contents.shouldSyntacticSanityCheck()
         val expectedContents = """
-<<<<<<< HEAD
-internal class AllocateWidgetQuerySerializer(): HttpSerialize<AllocateWidgetInputQuery> {
+internal class AllocateWidgetQueryOperationSerializer(): HttpSerialize<AllocateWidgetInputQuery> {
     override suspend fun serialize(context: ExecutionContext, input: AllocateWidgetInputQuery): HttpRequestBuilder {
         val builder = HttpRequestBuilder()
-=======
-class AllocateWidgetQueryOperationSerializer(val input: AllocateWidgetInputQuery) : HttpSerialize {
-    override suspend fun serialize(builder: HttpRequestBuilder, serializationContext: SerializationContext) {
->>>>>>> 90970b32
         builder.method = HttpMethod.POST
 
         builder.url {
@@ -105,14 +96,9 @@
         val contents = getTransformFileContents("AllocateWidgetHeaderOperationSerializer.kt")
         contents.shouldSyntacticSanityCheck()
         val expectedContents = """
-<<<<<<< HEAD
-internal class AllocateWidgetHeaderSerializer(): HttpSerialize<AllocateWidgetInputHeader> {
+internal class AllocateWidgetHeaderOperationSerializer(): HttpSerialize<AllocateWidgetInputHeader> {
     override suspend fun serialize(context: ExecutionContext, input: AllocateWidgetInputHeader): HttpRequestBuilder {
         val builder = HttpRequestBuilder()
-=======
-class AllocateWidgetHeaderOperationSerializer(val input: AllocateWidgetInputHeader) : HttpSerialize {
-    override suspend fun serialize(builder: HttpRequestBuilder, serializationContext: SerializationContext) {
->>>>>>> 90970b32
         builder.method = HttpMethod.POST
 
         builder.url {
