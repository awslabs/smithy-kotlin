/*
 * Copyright Amazon.com, Inc. or its affiliates. All Rights Reserved.
 *
 * Licensed under the Apache License, Version 2.0 (the "License").
 * You may not use this file except in compliance with the License.
 * A copy of the License is located at
 *
 *  http://aws.amazon.com/apache2.0
 *
 * or in the "license" file accompanying this file. This file is distributed
 * on an "AS IS" BASIS, WITHOUT WARRANTIES OR CONDITIONS OF ANY KIND, either
 * express or implied. See the License for the specific language governing
 * permissions and limitations under the License.
 */
package software.amazon.smithy.kotlin.codegen

import org.junit.jupiter.api.Test
import software.amazon.smithy.model.Model

// NOTE: protocol conformance is mostly handled by the protocol tests suite
class IdempotentTokenGeneratorTest {
    private val defaultModel: Model = javaClass.getResource("idempotent-token-test-model.smithy").asSmithy()

    private fun getTransformFileContents(filename: String): String {
        val (ctx, manifest, generator) = defaultModel.newTestContext()
        generator.generateSerializers(ctx)
        generator.generateDeserializers(ctx)
        ctx.delegator.flushWriters()
        return manifest.getTransformFileContents(filename)
    }

    @Test
    fun `it serializes operation payload inputs with idempotency token trait`() {
        val contents = getTransformFileContents("AllocateWidgetSerializer.kt")
        contents.shouldSyntacticSanityCheck()
        val expectedContents = """
class AllocateWidgetSerializer(val input: AllocateWidgetInput) : HttpSerialize {

    companion object {
<<<<<<< HEAD
        private val CLIENTTOKEN_DESCRIPTOR = SdkFieldDescriptor(SerialKind.String, JsonSerialName("clientToken"))
=======
        private val CLIENTTOKEN_DESCRIPTOR = SdkFieldDescriptor("clientToken", SerialKind.String)
>>>>>>> e2fd7883
        private val OBJ_DESCRIPTOR = SdkObjectDescriptor.build {
            field(CLIENTTOKEN_DESCRIPTOR)
        }
    }

    override suspend fun serialize(builder: HttpRequestBuilder, serializationContext: SerializationContext) {
        builder.method = HttpMethod.POST

        builder.url {
            path = "/input/AllocateWidget"
        }

        val serializer = serializationContext.serializationProvider()
        serializer.serializeStruct(OBJ_DESCRIPTOR) {
            input.clientToken?.let { field(CLIENTTOKEN_DESCRIPTOR, it) } ?: field(CLIENTTOKEN_DESCRIPTOR, serializationContext.idempotencyTokenProvider.generateToken())
        }

        builder.body = ByteArrayContent(serializer.toByteArray())
        if (builder.body !is HttpBody.Empty) {
            builder.headers["Content-Type"] = "application/json"
        }
    }
}
"""
        contents.shouldContainOnlyOnceWithDiff(expectedContents)
    }

    @Test
    fun `it serializes operation query inputs with idempotency token trait`() {
        val contents = getTransformFileContents("AllocateWidgetQuerySerializer.kt")
        contents.shouldSyntacticSanityCheck()
        val expectedContents = """
class AllocateWidgetQuerySerializer(val input: AllocateWidgetInputQuery) : HttpSerialize {
    override suspend fun serialize(builder: HttpRequestBuilder, serializationContext: SerializationContext) {
        builder.method = HttpMethod.POST

        builder.url {
            path = "/input/AllocateWidgetQuery"
            parameters {
                append("clientToken", (input.clientToken ?: serializationContext.idempotencyTokenProvider.generateToken()))
            }
        }

    }
}
"""
        contents.shouldContainOnlyOnceWithDiff(expectedContents)
    }

    @Test
    fun `it serializes operation header inputs with idempotency token trait`() {
        val contents = getTransformFileContents("AllocateWidgetHeaderSerializer.kt")
        contents.shouldSyntacticSanityCheck()
        val expectedContents = """
class AllocateWidgetHeaderSerializer(val input: AllocateWidgetInputHeader) : HttpSerialize {
    override suspend fun serialize(builder: HttpRequestBuilder, serializationContext: SerializationContext) {
        builder.method = HttpMethod.POST

        builder.url {
            path = "/input/AllocateWidgetHeader"
        }

        builder.headers {
            append("clientToken", (input.clientToken ?: serializationContext.idempotencyTokenProvider.generateToken()))
        }

    }
}
"""
        contents.shouldContainOnlyOnceWithDiff(expectedContents)
    }
}<|MERGE_RESOLUTION|>--- conflicted
+++ resolved
@@ -37,11 +37,7 @@
 class AllocateWidgetSerializer(val input: AllocateWidgetInput) : HttpSerialize {
 
     companion object {
-<<<<<<< HEAD
         private val CLIENTTOKEN_DESCRIPTOR = SdkFieldDescriptor(SerialKind.String, JsonSerialName("clientToken"))
-=======
-        private val CLIENTTOKEN_DESCRIPTOR = SdkFieldDescriptor("clientToken", SerialKind.String)
->>>>>>> e2fd7883
         private val OBJ_DESCRIPTOR = SdkObjectDescriptor.build {
             field(CLIENTTOKEN_DESCRIPTOR)
         }
