--- conflicted
+++ resolved
@@ -40,7 +40,7 @@
         contents.shouldContainWithDiff(expectedCtor)
 
         val expectedProps = """
-    val endpointResolver: EndpointResolver = builder.endpointResolver ?: throw ClientException("endpointResolver must be set")
+    val endpointResolver: EndpointResolver = requireNotNull(builder.endpointResolver) { "endpointResolver is a required configuration property" }
     override val httpClientEngine: HttpClientEngine? = builder.httpClientEngine
     override val idempotencyTokenProvider: IdempotencyTokenProvider? = builder.idempotencyTokenProvider
     val retryStrategy: RetryStrategy = run {
@@ -51,11 +51,7 @@
     }
     override val sdkLogMode: SdkLogMode = builder.sdkLogMode
 """
-<<<<<<< HEAD
-        contents.shouldContainOnlyOnceWithDiff(expectedProps)
-=======
         contents.shouldContainWithDiff(expectedProps)
->>>>>>> 9faf77f0
 
         val expectedJavaBuilderInterface = """
     interface FluentBuilder {
@@ -71,17 +67,13 @@
         val expectedDslBuilderInterface = """
     interface DslBuilder {
         /**
-<<<<<<< HEAD
          * Set the [aws.smithy.kotlin.runtime.http.operation.EndpointResolver] used to resolve service endpoints. Operation requests will be
          * made against the endpoint returned by the resolver.
          */
         var endpointResolver: EndpointResolver?
 
         /**
-         * Override the default HTTP client configuration (e.g. configure proxy behavior, concurrency, etc)
-=======
          * Override the default HTTP client engine used to make SDK requests (e.g. configure proxy behavior, timeouts, concurrency, etc)
->>>>>>> 9faf77f0
          */
         var httpClientEngine: HttpClientEngine?
 
