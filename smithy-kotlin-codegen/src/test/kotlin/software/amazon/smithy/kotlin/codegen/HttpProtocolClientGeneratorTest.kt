/*
 * Copyright Amazon.com, Inc. or its affiliates. All Rights Reserved.
 *
 * Licensed under the Apache License, Version 2.0 (the "License").
 * You may not use this file except in compliance with the License.
 * A copy of the License is located at
 *
 *  http://aws.amazon.com/apache2.0
 *
 * or in the "license" file accompanying this file. This file is distributed
 * on an "AS IS" BASIS, WITHOUT WARRANTIES OR CONDITIONS OF ANY KIND, either
 * express or implied. See the License for the specific language governing
 * permissions and limitations under the License.
 */
package software.amazon.smithy.kotlin.codegen

import io.kotest.matchers.string.shouldContainOnlyOnce
import org.junit.jupiter.api.Assertions.assertEquals
import org.junit.jupiter.api.Test
import software.amazon.smithy.kotlin.codegen.integration.*
import software.amazon.smithy.kotlin.codegen.test.*

class HttpProtocolClientGeneratorTest {
    private val commonTestContents: String
    private val writer: KotlinWriter = KotlinWriter(TestModelDefault.NAMESPACE)

    class MockHttpMiddleware1 : ProtocolMiddleware {
        override val name: String = "MockHttpFeature1"
        override fun renderConfigure(writer: KotlinWriter) {
            writer.write("configurationField1 = \"testing\"")
        }
    }

    init {
<<<<<<< HEAD
        val model = javaClass.getResource("service-generator-test-operations.smithy").asSmithy()
        val ctx = model.newTestContext("com.test#Example")
        val middlewares: List<ProtocolMiddleware> = listOf(MockHttpMiddleware1())
=======
        val model = javaClass.getResource("service-generator-test-operations.smithy").toSmithyModel()
        val ctx = model.newTestContext()
        val features: List<HttpFeature> = listOf(MockHttpFeature1())
>>>>>>> 5ec45fc9
        val generator = TestProtocolClientGenerator(
            ctx.generationCtx,
            middlewares,
            HttpTraitResolver(ctx.generationCtx, "application/json")
        )
        generator.render(writer)
        commonTestContents = writer.toString()
    }

    @Test
    fun `it imports external symbols`() {
        commonTestContents.shouldContainOnlyOnce("import ${TestModelDefault.NAMESPACE}.model.*")
        commonTestContents.shouldContainOnlyOnce("import ${TestModelDefault.NAMESPACE}.transform.*")
        commonTestContents.shouldContainOnlyOnce("import ${KotlinDependency.CLIENT_RT_HTTP.namespace}.*")
        commonTestContents.shouldContainOnlyOnce("import ${KotlinDependency.CLIENT_RT_HTTP.namespace}.engine.HttpClientEngineConfig")

        // test for feature imports that are added
        commonTestContents.shouldContainOnlyOnce("import ${KotlinDependency.CLIENT_RT_SERDE_JSON.namespace}.JsonSerdeProvider")
    }

    @Test
    fun `it renders constructor`() {
        commonTestContents.shouldContainOnlyOnce("internal class DefaultTestClient(private val config: TestClient.Config) : TestClient {")
    }

    @Test
    fun `it renders properties and init`() {
        commonTestContents.shouldContainOnlyOnce("val client: SdkHttpClient")
        val expected = """
    init {
        val httpClientEngine = config.httpClientEngine ?: KtorEngine(HttpClientEngineConfig())
        client = sdkHttpClient(httpClientEngine)
    }
"""
        commonTestContents.shouldContainOnlyOnce(expected)
    }

    @Test
    fun `it renders close`() {
        val expected = """
    override fun close() {
        client.close()
    }
"""
        commonTestContents.shouldContainOnlyOnce(expected)
    }

    @Test
    fun `it renders operation bodies`() {
        val expectedBodies = listOf(
"""
    override suspend fun getFoo(input: GetFooRequest): GetFooResponse {
        val op = SdkHttpOperation.build<GetFooRequest, GetFooResponse> {
            serializer = GetFooOperationSerializer()
            deserializer = GetFooOperationDeserializer()
            context {
                expectedHttpStatus = 200
                service = serviceName
                operationName = "GetFoo"
                set(SerdeAttributes.SerdeProvider, serde)
            }
        }
        registerDefaultMiddleware(op)
        return op.roundTrip(client, input)
    }
""",
"""
    override suspend fun getFooNoInput(input: GetFooNoInputRequest): GetFooNoInputResponse {
        val op = SdkHttpOperation.build<GetFooNoInputRequest, GetFooNoInputResponse> {
            serializer = GetFooNoInputOperationSerializer()
            deserializer = GetFooNoInputOperationDeserializer()
            context {
                expectedHttpStatus = 200
                service = serviceName
                operationName = "GetFooNoInput"
                set(SerdeAttributes.SerdeProvider, serde)
            }
        }
        registerDefaultMiddleware(op)
        return op.roundTrip(client, input)
    }
""",
"""
    override suspend fun getFooNoOutput(input: GetFooNoOutputRequest): GetFooNoOutputResponse {
        val op = SdkHttpOperation.build<GetFooNoOutputRequest, GetFooNoOutputResponse> {
            serializer = GetFooNoOutputOperationSerializer()
            deserializer = GetFooNoOutputOperationDeserializer()
            context {
                expectedHttpStatus = 200
                service = serviceName
                operationName = "GetFooNoOutput"
                set(SerdeAttributes.SerdeProvider, serde)
            }
        }
        registerDefaultMiddleware(op)
        return op.roundTrip(client, input)
    }
""",
"""
    override suspend fun getFooStreamingInput(input: GetFooStreamingInputRequest): GetFooStreamingInputResponse {
        val op = SdkHttpOperation.build<GetFooStreamingInputRequest, GetFooStreamingInputResponse> {
            serializer = GetFooStreamingInputOperationSerializer()
            deserializer = GetFooStreamingInputOperationDeserializer()
            context {
                expectedHttpStatus = 200
                service = serviceName
                operationName = "GetFooStreamingInput"
                set(SerdeAttributes.SerdeProvider, serde)
            }
        }
        registerDefaultMiddleware(op)
        return op.roundTrip(client, input)
    }
""",
"""
    override suspend fun <T> getFooStreamingOutput(input: GetFooStreamingOutputRequest, block: suspend (GetFooStreamingOutputResponse) -> T): T {
        val op = SdkHttpOperation.build<GetFooStreamingOutputRequest, GetFooStreamingOutputResponse> {
            serializer = GetFooStreamingOutputOperationSerializer()
            deserializer = GetFooStreamingOutputOperationDeserializer()
            context {
                expectedHttpStatus = 200
                service = serviceName
                operationName = "GetFooStreamingOutput"
                set(SerdeAttributes.SerdeProvider, serde)
            }
        }
        registerDefaultMiddleware(op)
        return op.execute(client, input, block)
    }
""",
"""
    override suspend fun <T> getFooStreamingOutputNoInput(input: GetFooStreamingOutputNoInputRequest, block: suspend (GetFooStreamingOutputNoInputResponse) -> T): T {
        val op = SdkHttpOperation.build<GetFooStreamingOutputNoInputRequest, GetFooStreamingOutputNoInputResponse> {
            serializer = GetFooStreamingOutputNoInputOperationSerializer()
            deserializer = GetFooStreamingOutputNoInputOperationDeserializer()
            context {
                expectedHttpStatus = 200
                service = serviceName
                operationName = "GetFooStreamingOutputNoInput"
                set(SerdeAttributes.SerdeProvider, serde)
            }
        }
        registerDefaultMiddleware(op)
        return op.execute(client, input, block)
    }
""",
"""
    override suspend fun getFooStreamingInputNoOutput(input: GetFooStreamingInputNoOutputRequest): GetFooStreamingInputNoOutputResponse {
        val op = SdkHttpOperation.build<GetFooStreamingInputNoOutputRequest, GetFooStreamingInputNoOutputResponse> {
            serializer = GetFooStreamingInputNoOutputOperationSerializer()
            deserializer = GetFooStreamingInputNoOutputOperationDeserializer()
            context {
                expectedHttpStatus = 200
                service = serviceName
                operationName = "GetFooStreamingInputNoOutput"
                set(SerdeAttributes.SerdeProvider, serde)
            }
        }
        registerDefaultMiddleware(op)
        return op.roundTrip(client, input)
    }
"""
        )
        expectedBodies.forEach {
            commonTestContents.shouldContainOnlyOnceWithDiff(it)
        }
    }

    @Test
    fun `it syntactic sanity checks`() {
        // sanity check since we are testing fragments
        var openBraces = 0
        var closedBraces = 0
        var openParens = 0
        var closedParens = 0
        commonTestContents.forEach {
            when (it) {
                '{' -> openBraces++
                '}' -> closedBraces++
                '(' -> openParens++
                ')' -> closedParens++
            }
        }
        assertEquals(openBraces, closedBraces)
        assertEquals(openParens, closedParens)
    }

    @Test
    fun `it handles endpointTrait hostPrefix with label`() {
        val model = """
            @readonly
            @endpoint(hostPrefix: "{foo}.data.")
            @http(method: "POST", uri: "/status")
            operation GetStatus {
                input: GetStatusInput,
                output: GetStatusOutput
            }

            structure GetStatusInput {
                @required
                @hostLabel
                foo: String
            }
            
            structure GetStatusOutput {}
        """.prependNamespaceAndService(protocol = AwsProtocolModelDeclaration.AwsJson1_1, operations = listOf("GetStatus"))
            .toSmithyModel()

        val ctx = model.newTestContext()
        val writer = KotlinWriter(TestModelDefault.NAMESPACE)
        val generator = TestProtocolClientGenerator(
            ctx.generationCtx,
            listOf(),
            HttpTraitResolver(ctx.generationCtx, "application/json")
        )
        generator.render(writer)
        val contents = writer.toString()

        val prefix = "\${input.foo}.data."
        val expectedFragment = """
        val op = SdkHttpOperation.build<GetStatusRequest, GetStatusResponse> {
            serializer = GetStatusOperationSerializer()
            deserializer = GetStatusOperationDeserializer()
            context {
                expectedHttpStatus = 200
                service = serviceName
                operationName = "GetStatus"
                hostPrefix = "$prefix"
                set(SerdeAttributes.SerdeProvider, serde)
            }
        }
        """
        contents.shouldContainOnlyOnceWithDiff(expectedFragment)
    }
}<|MERGE_RESOLUTION|>--- conflicted
+++ resolved
@@ -24,26 +24,20 @@
     private val commonTestContents: String
     private val writer: KotlinWriter = KotlinWriter(TestModelDefault.NAMESPACE)
 
-    class MockHttpMiddleware1 : ProtocolMiddleware {
-        override val name: String = "MockHttpFeature1"
+    class MockProtocolMiddleware1 : ProtocolMiddleware {
+        override val name: String = "MockProtocolMiddleware1"
         override fun renderConfigure(writer: KotlinWriter) {
             writer.write("configurationField1 = \"testing\"")
         }
     }
 
     init {
-<<<<<<< HEAD
-        val model = javaClass.getResource("service-generator-test-operations.smithy").asSmithy()
-        val ctx = model.newTestContext("com.test#Example")
-        val middlewares: List<ProtocolMiddleware> = listOf(MockHttpMiddleware1())
-=======
         val model = javaClass.getResource("service-generator-test-operations.smithy").toSmithyModel()
         val ctx = model.newTestContext()
-        val features: List<HttpFeature> = listOf(MockHttpFeature1())
->>>>>>> 5ec45fc9
+        val features: List<ProtocolMiddleware> = listOf(MockProtocolMiddleware1())
         val generator = TestProtocolClientGenerator(
             ctx.generationCtx,
-            middlewares,
+            features,
             HttpTraitResolver(ctx.generationCtx, "application/json")
         )
         generator.render(writer)
