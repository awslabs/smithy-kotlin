/*
 * Copyright Amazon.com, Inc. or its affiliates. All Rights Reserved.
 *
 * Licensed under the Apache License, Version 2.0 (the "License").
 * You may not use this file except in compliance with the License.
 * A copy of the License is located at
 *
 *  http://aws.amazon.com/apache2.0
 *
 * or in the "license" file accompanying this file. This file is distributed
 * on an "AS IS" BASIS, WITHOUT WARRANTIES OR CONDITIONS OF ANY KIND, either
 * express or implied. See the License for the specific language governing
 * permissions and limitations under the License.
 */
package software.amazon.smithy.kotlin.codegen

import io.kotest.matchers.string.shouldContainOnlyOnce
import io.kotest.matchers.string.shouldNotContain
import org.junit.jupiter.api.Assertions.assertTrue
import org.junit.jupiter.api.Test
import software.amazon.smithy.aws.traits.protocols.RestJson1Trait
import software.amazon.smithy.build.MockManifest
import software.amazon.smithy.kotlin.codegen.integration.*
import software.amazon.smithy.model.Model
import software.amazon.smithy.model.shapes.ShapeId
import software.amazon.smithy.model.traits.TimestampFormatTrait

class MockHttpProtocolGenerator : HttpBindingProtocolGenerator() {
    override val defaultTimestampFormat: TimestampFormatTrait.Format = TimestampFormatTrait.Format.EPOCH_SECONDS
    override fun getProtocolHttpBindingResolver(ctx: ProtocolGenerator.GenerationContext): HttpBindingResolver = HttpTraitResolver(ctx, "application/json")

    override val protocol: ShapeId = RestJson1Trait.ID

    override fun generateProtocolUnitTests(ctx: ProtocolGenerator.GenerationContext) {}
}

// NOTE: protocol conformance is mostly handled by the protocol tests suite
class HttpBindingProtocolGeneratorTest {
    private val defaultModel = javaClass.getResource("http-binding-protocol-generator-test.smithy").asSmithy()
    private val modelPrefix = """
            namespace com.test

            use aws.protocols#restJson1

            @restJson1
            service Example {
                version: "1.0.0",
                operations: [
                    Foo,
                ]
            }

            @http(method: "POST", uri: "/foo-no-input")
            operation Foo {
                input: FooRequest
            }        
    """.trimIndent()

    private fun getTransformFileContents(filename: String, testModel: Model = defaultModel): String {
        val (ctx, manifest, generator) = testModel.newTestContext()
        generator.generateSerializers(ctx)
        generator.generateDeserializers(ctx)
        ctx.delegator.flushWriters()
        return getTransformFileContents(manifest, filename)
    }

    private fun getTransformFileContents(manifest: MockManifest, filename: String): String {
        return manifest.expectFileString("src/main/kotlin/test/transform/$filename")
    }

    @Test
    fun `it creates serialize transforms in correct package`() {
        val (ctx, manifest, generator) = defaultModel.newTestContext()
        generator.generateSerializers(ctx)
        ctx.delegator.flushWriters()
        assertTrue(manifest.hasFile("src/main/kotlin/test/transform/SmokeTestSerializer.kt"))
    }

    @Test
    fun `it creates serialize transforms for nested structures`() {
        // test that a struct member of an input operation shape also gets a serializer
        val (ctx, manifest, generator) = defaultModel.newTestContext()
        generator.generateSerializers(ctx)
        ctx.delegator.flushWriters()
        assertTrue(manifest.hasFile("src/main/kotlin/test/transform/NestedSerializer.kt"))
        // these are non-top level shapes reachable from an operation input and thus require a serializer
        assertTrue(manifest.hasFile("src/main/kotlin/test/transform/Nested2Serializer.kt"))
        assertTrue(manifest.hasFile("src/main/kotlin/test/transform/Nested3Serializer.kt"))
        assertTrue(manifest.hasFile("src/main/kotlin/test/transform/Nested4Serializer.kt"))
    }

    @Test
    fun `it creates smoke test request serializer`() {
        val contents = getTransformFileContents("SmokeTestSerializer.kt")
        contents.shouldSyntacticSanityCheck()
        val label1 = "\${input.label1}" // workaround for raw strings not being able to contain escapes
        val expectedContents = """
class SmokeTestSerializer(val input: SmokeTestRequest) : HttpSerialize {

    companion object {
<<<<<<< HEAD
        private val PAYLOAD1_DESCRIPTOR = SdkFieldDescriptor(SerialKind.String, JsonSerialName("payload1"))
        private val PAYLOAD2_DESCRIPTOR = SdkFieldDescriptor(SerialKind.Integer, JsonSerialName("payload2"))
        private val PAYLOAD3_DESCRIPTOR = SdkFieldDescriptor(SerialKind.Struct, JsonSerialName("payload3"))
=======
        private val PAYLOAD1_DESCRIPTOR = SdkFieldDescriptor("payload1", SerialKind.String)
        private val PAYLOAD2_DESCRIPTOR = SdkFieldDescriptor("payload2", SerialKind.Integer)
        private val PAYLOAD3_DESCRIPTOR = SdkFieldDescriptor("payload3", SerialKind.Struct)
>>>>>>> e2fd7883
        private val OBJ_DESCRIPTOR = SdkObjectDescriptor.build {
            field(PAYLOAD1_DESCRIPTOR)
            field(PAYLOAD2_DESCRIPTOR)
            field(PAYLOAD3_DESCRIPTOR)
        }
    }

    override suspend fun serialize(builder: HttpRequestBuilder, serializationContext: SerializationContext) {
        builder.method = HttpMethod.POST

        builder.url {
            path = "/smoketest/$label1/foo"
            parameters {
                if (input.query1 != null) append("Query1", input.query1)
            }
        }

        builder.headers {
            if (input.header1?.isNotEmpty() == true) append("X-Header1", input.header1)
            if (input.header2?.isNotEmpty() == true) append("X-Header2", input.header2)
        }

        val serializer = serializationContext.serializationProvider()
        serializer.serializeStruct(OBJ_DESCRIPTOR) {
            input.payload1?.let { field(PAYLOAD1_DESCRIPTOR, it) }
            input.payload2?.let { field(PAYLOAD2_DESCRIPTOR, it) }
            input.payload3?.let { field(PAYLOAD3_DESCRIPTOR, NestedSerializer(it)) }
        }

        builder.body = ByteArrayContent(serializer.toByteArray())
        if (builder.body !is HttpBody.Empty) {
            builder.headers["Content-Type"] = "application/json"
        }
    }
}
"""
        // NOTE: SmokeTestRequest$payload3 is a struct itself, the Serializer interface handles this if the type
        // implements `SdkSerializable`
        contents.shouldContainOnlyOnceWithDiff(expectedContents)
    }

    @Test
    fun `it serializes explicit string payloads`() {
        val contents = getTransformFileContents("ExplicitStringSerializer.kt")
        contents.shouldSyntacticSanityCheck()
        val expectedContents = """
class ExplicitStringSerializer(val input: ExplicitStringRequest) : HttpSerialize {
    override suspend fun serialize(builder: HttpRequestBuilder, serializationContext: SerializationContext) {
        builder.method = HttpMethod.POST

        builder.url {
            path = "/explicit/string"
        }

        if (input.payload1 != null) {
            builder.body = ByteArrayContent(input.payload1.toByteArray())
        }
        if (builder.body !is HttpBody.Empty) {
            builder.headers["Content-Type"] = "text/plain"
        }
    }
}
"""
        contents.shouldContainOnlyOnceWithDiff(expectedContents)
    }

    @Test
    fun `it serializes explicit blob payloads`() {
        val contents = getTransformFileContents("ExplicitBlobSerializer.kt")
        contents.shouldSyntacticSanityCheck()
        val expectedContents = """
class ExplicitBlobSerializer(val input: ExplicitBlobRequest) : HttpSerialize {
    override suspend fun serialize(builder: HttpRequestBuilder, serializationContext: SerializationContext) {
        builder.method = HttpMethod.POST

        builder.url {
            path = "/explicit/blob"
        }

        if (input.payload1 != null) {
            builder.body = ByteArrayContent(input.payload1)
        }
        if (builder.body !is HttpBody.Empty) {
            builder.headers["Content-Type"] = "application/octet-stream"
        }
    }
}
"""
        contents.shouldContainOnlyOnceWithDiff(expectedContents)
    }

    @Test
    fun `it serializes explicit streaming blob payloads`() {
        val contents = getTransformFileContents("ExplicitBlobStreamSerializer.kt")
        contents.shouldSyntacticSanityCheck()
        val expectedContents = """
class ExplicitBlobStreamSerializer(val input: ExplicitBlobStreamRequest) : HttpSerialize {
    override suspend fun serialize(builder: HttpRequestBuilder, serializationContext: SerializationContext) {
        builder.method = HttpMethod.POST

        builder.url {
            path = "/explicit/blobstream"
        }

        if (input.payload1 != null) {
            builder.body = input.payload1.toHttpBody() ?: HttpBody.Empty
        }
        if (builder.body !is HttpBody.Empty) {
            builder.headers["Content-Type"] = "application/octet-stream"
        }
    }
}
"""
        contents.shouldContainOnlyOnceWithDiff(expectedContents)
    }

    @Test
    fun `it serializes explicit struct payloads`() {
        val contents = getTransformFileContents("ExplicitStructSerializer.kt")
        contents.shouldSyntacticSanityCheck()
        val expectedContents = """
class ExplicitStructSerializer(val input: ExplicitStructRequest) : HttpSerialize {
    override suspend fun serialize(builder: HttpRequestBuilder, serializationContext: SerializationContext) {
        builder.method = HttpMethod.POST

        builder.url {
            path = "/explicit/struct"
        }

        if (input.payload1 != null) {
            val serializer = serializationContext.serializationProvider()
            Nested2Serializer(input.payload1).serialize(serializer)
            builder.body = ByteArrayContent(serializer.toByteArray())
        }
        if (builder.body !is HttpBody.Empty) {
            builder.headers["Content-Type"] = "application/json"
        }
    }
}
"""
        contents.shouldContainOnlyOnceWithDiff(expectedContents)
    }

    @Test
    fun `it serializes nested documents with aggregate shapes`() {
        // non operational input (nested member somewhere in the graph) that has a list/map shape
        val contents = getTransformFileContents("Nested4Serializer.kt")
        contents.shouldSyntacticSanityCheck()
        val expectedContents = """
class Nested4Serializer(val input: Nested4) : SdkSerializable {

    companion object {
<<<<<<< HEAD
        private val INTLIST_DESCRIPTOR = SdkFieldDescriptor(SerialKind.List, JsonSerialName("intList"))
        private val INTMAP_DESCRIPTOR = SdkFieldDescriptor(SerialKind.Map, JsonSerialName("intMap"))
        private val MEMBER1_DESCRIPTOR = SdkFieldDescriptor(SerialKind.Integer, JsonSerialName("member1"))
=======
        private val INTLIST_DESCRIPTOR = SdkFieldDescriptor("intList", SerialKind.List)
        private val INTMAP_DESCRIPTOR = SdkFieldDescriptor("intMap", SerialKind.Map)
        private val MEMBER1_DESCRIPTOR = SdkFieldDescriptor("member1", SerialKind.Integer)
>>>>>>> e2fd7883
        private val OBJ_DESCRIPTOR = SdkObjectDescriptor.build {
            field(INTLIST_DESCRIPTOR)
            field(INTMAP_DESCRIPTOR)
            field(MEMBER1_DESCRIPTOR)
        }
    }

    override fun serialize(serializer: Serializer) {
        serializer.serializeStruct(OBJ_DESCRIPTOR) {
            if (input.intList != null) {
                listField(INTLIST_DESCRIPTOR) {
                    for (el0 in input.intList) {
                        serializeInt(el0)
                    }
                }
            }
            if (input.intMap != null) {
                mapField(INTMAP_DESCRIPTOR) {
                    input.intMap.forEach { (key, value) -> entry(key, value) }
                }
            }
            input.member1?.let { field(MEMBER1_DESCRIPTOR, it) }
        }
    }
}
"""
        contents.shouldContainOnlyOnceWithDiff(expectedContents)
        contents.shouldContainOnlyOnce("import test.model.Nested4")
    }

    @Test
    fun `it serializes nested documents with struct members`() {
        // non operational input (nested member somewhere in the graph) that has another non-operational struct as a member
        val contents = getTransformFileContents("Nested3Serializer.kt")
        contents.shouldSyntacticSanityCheck()
        val expectedContents = """
class Nested3Serializer(val input: Nested3) : SdkSerializable {

    companion object {
<<<<<<< HEAD
        private val MEMBER1_DESCRIPTOR = SdkFieldDescriptor(SerialKind.String, JsonSerialName("member1"))
        private val MEMBER2_DESCRIPTOR = SdkFieldDescriptor(SerialKind.String, JsonSerialName("member2"))
        private val MEMBER3_DESCRIPTOR = SdkFieldDescriptor(SerialKind.Struct, JsonSerialName("member3"))
=======
        private val MEMBER1_DESCRIPTOR = SdkFieldDescriptor("member1", SerialKind.String)
        private val MEMBER2_DESCRIPTOR = SdkFieldDescriptor("member2", SerialKind.String)
        private val MEMBER3_DESCRIPTOR = SdkFieldDescriptor("member3", SerialKind.Struct)
>>>>>>> e2fd7883
        private val OBJ_DESCRIPTOR = SdkObjectDescriptor.build {
            field(MEMBER1_DESCRIPTOR)
            field(MEMBER2_DESCRIPTOR)
            field(MEMBER3_DESCRIPTOR)
        }
    }

    override fun serialize(serializer: Serializer) {
        serializer.serializeStruct(OBJ_DESCRIPTOR) {
            input.member1?.let { field(MEMBER1_DESCRIPTOR, it) }
            input.member2?.let { field(MEMBER2_DESCRIPTOR, it) }
            input.member3?.let { field(MEMBER3_DESCRIPTOR, Nested4Serializer(it)) }
        }
    }
}
"""
        contents.shouldContainOnlyOnceWithDiff(expectedContents)
        contents.shouldContainOnlyOnce("import test.model.Nested3")
    }

    @Test
    fun `it serializes documents with union members`() {
        // non operational input (nested member somewhere in the graph) that has another non-operational struct as a member
        val contents = getTransformFileContents("UnionInputSerializer.kt")
        contents.shouldSyntacticSanityCheck()
        val expectedContents = """
class UnionInputSerializer(val input: UnionRequest) : HttpSerialize {

    companion object {
<<<<<<< HEAD
        private val PAYLOADUNION_DESCRIPTOR = SdkFieldDescriptor(SerialKind.Struct, JsonSerialName("payloadUnion"))
=======
        private val PAYLOADUNION_DESCRIPTOR = SdkFieldDescriptor("payloadUnion", SerialKind.Struct)
>>>>>>> e2fd7883
        private val OBJ_DESCRIPTOR = SdkObjectDescriptor.build {
            field(PAYLOADUNION_DESCRIPTOR)
        }
    }

    override suspend fun serialize(builder: HttpRequestBuilder, serializationContext: SerializationContext) {
        builder.method = HttpMethod.POST

        builder.url {
            path = "/input/union"
        }

        val serializer = serializationContext.serializationProvider()
        serializer.serializeStruct(OBJ_DESCRIPTOR) {
            input.payloadUnion?.let { field(PAYLOADUNION_DESCRIPTOR, MyUnionSerializer(it)) }
        }

        builder.body = ByteArrayContent(serializer.toByteArray())
        if (builder.body !is HttpBody.Empty) {
            builder.headers["Content-Type"] = "application/json"
        }
    }
}
"""
        contents.shouldContainOnlyOnceWithDiff(expectedContents)
        contents.shouldContainOnlyOnce("import test.model.UnionRequest")
    }

    @Test
    fun `it serializes documents with union members containing collections of structures`() {
        val model = (
            modelPrefix + """            
            structure FooRequest { 
                payload: FooUnion
            }
            
            union FooUnion {
                structList: BarList
            }
            
            list BarList {
                member: BarStruct
            }
            
            structure BarStruct {
                someValue: FooUnion
            }
        """
            ).asSmithyModel()
        val contents = getTransformFileContents("FooUnionSerializer.kt", model)
        contents.shouldSyntacticSanityCheck()
        val expectedContents = """
            class FooUnionSerializer(val input: FooUnion) : SdkSerializable {
            
                companion object {
                    private val STRUCTLIST_DESCRIPTOR = SdkFieldDescriptor("structList", SerialKind.List)
                    private val OBJ_DESCRIPTOR = SdkObjectDescriptor.build {
                        field(STRUCTLIST_DESCRIPTOR)
                    }
                }
            
                override fun serialize(serializer: Serializer) {
                    serializer.serializeStruct(OBJ_DESCRIPTOR) {
                        when (input) {
                            is FooUnion.StructList -> {
                                listField(STRUCTLIST_DESCRIPTOR) {
                                    for (el0 in input.value) {
                                        serializeSdkSerializable(BarStructSerializer(el0))
                                    }
                                }
                            }
                        }
                    }
                }
            }
        """.trimIndent()
        contents.shouldContainOnlyOnceWithDiff(expectedContents)
    }

    @Test
    fun `it deserializes documents with union members`() {
        // non operational input (nested member somewhere in the graph) that has another non-operational struct as a member
        val contents = getTransformFileContents("UnionOutputDeserializer.kt")
        contents.shouldSyntacticSanityCheck()
        val expectedContents = """
class UnionOutputDeserializer : HttpDeserialize {

    companion object {
<<<<<<< HEAD
        private val PAYLOADUNION_DESCRIPTOR = SdkFieldDescriptor(SerialKind.Struct, JsonSerialName("payloadUnion"))
=======
        private val PAYLOADUNION_DESCRIPTOR = SdkFieldDescriptor("payloadUnion", SerialKind.Struct)
>>>>>>> e2fd7883
        private val OBJ_DESCRIPTOR = SdkObjectDescriptor.build {
            field(PAYLOADUNION_DESCRIPTOR)
        }
    }

    override suspend fun deserialize(response: HttpResponse, provider: DeserializationProvider): UnionRequest {
        val builder = UnionRequest.dslBuilder()

        val payload = response.body.readAll()
        if (payload != null) {
            val deserializer = provider(payload)
            deserializer.deserializeStruct(OBJ_DESCRIPTOR) {
                loop@while (true) {
                    when (findNextFieldIndex()) {
                        PAYLOADUNION_DESCRIPTOR.index -> builder.payloadUnion = MyUnionDeserializer().deserialize(deserializer)
                        null -> break@loop
                        else -> skipValue()
                    }
                }
            }
        }
        return builder.build()
    }
}
"""
        contents.shouldContainOnlyOnceWithDiff(expectedContents)
        contents.shouldContainOnlyOnce("import test.model.UnionRequest")
    }

    @Test
    fun `it deserializes documents with aggregate union members`() {
        // non operational input (nested member somewhere in the graph) that has another non-operational struct as a member
        val contents = getTransformFileContents("UnionAggregateOutputDeserializer.kt")
        contents.shouldSyntacticSanityCheck()
        val expectedContents = """
class UnionAggregateOutputDeserializer : HttpDeserialize {

    companion object {
<<<<<<< HEAD
        private val PAYLOADAGGREGATEUNION_DESCRIPTOR = SdkFieldDescriptor(SerialKind.Struct, JsonSerialName("payloadAggregateUnion"))
=======
        private val PAYLOADAGGREGATEUNION_DESCRIPTOR = SdkFieldDescriptor("payloadAggregateUnion", SerialKind.Struct)
>>>>>>> e2fd7883
        private val OBJ_DESCRIPTOR = SdkObjectDescriptor.build {
            field(PAYLOADAGGREGATEUNION_DESCRIPTOR)
        }
    }

    override suspend fun deserialize(response: HttpResponse, provider: DeserializationProvider): UnionAggregateRequest {
        val builder = UnionAggregateRequest.dslBuilder()

        val payload = response.body.readAll()
        if (payload != null) {
            val deserializer = provider(payload)
            deserializer.deserializeStruct(OBJ_DESCRIPTOR) {
                loop@while (true) {
                    when (findNextFieldIndex()) {
                        PAYLOADAGGREGATEUNION_DESCRIPTOR.index -> builder.payloadAggregateUnion = MyAggregateUnionDeserializer().deserialize(deserializer)
                        null -> break@loop
                        else -> skipValue()
                    }
                }
            }
        }
        return builder.build()
    }
}
"""
        contents.shouldContainOnlyOnceWithDiff(expectedContents)
        contents.shouldContainOnlyOnce("import test.model.UnionAggregateRequest")
    }

    @Test
    fun `it generates union member serializers`() {
        // non operational input (nested member somewhere in the graph) that has another non-operational struct as a member
        val contents = getTransformFileContents("MyUnionSerializer.kt")
        contents.shouldSyntacticSanityCheck()
        val expectedContents = """
class MyUnionSerializer(val input: MyUnion) : SdkSerializable {

    companion object {
<<<<<<< HEAD
        private val I32_DESCRIPTOR = SdkFieldDescriptor(SerialKind.Integer, JsonSerialName("i32"))
        private val STRINGA_DESCRIPTOR = SdkFieldDescriptor(SerialKind.String, JsonSerialName("stringA"))
=======
        private val I32_DESCRIPTOR = SdkFieldDescriptor("i32", SerialKind.Integer)
        private val STRINGA_DESCRIPTOR = SdkFieldDescriptor("stringA", SerialKind.String)
>>>>>>> e2fd7883
        private val OBJ_DESCRIPTOR = SdkObjectDescriptor.build {
            field(I32_DESCRIPTOR)
            field(STRINGA_DESCRIPTOR)
        }
    }

    override fun serialize(serializer: Serializer) {
        serializer.serializeStruct(OBJ_DESCRIPTOR) {
            when (input) {
                is MyUnion.I32 -> field(I32_DESCRIPTOR, input.value)
                is MyUnion.StringA -> field(STRINGA_DESCRIPTOR, input.value)
            }
        }
    }
}
"""
        contents.shouldContainOnlyOnceWithDiff(expectedContents)
        contents.shouldContainOnlyOnce("import test.model.MyUnion")
    }

    @Test
    fun `it generates union member deserializers`() {
        // non operational input (nested member somewhere in the graph) that has another non-operational struct as a member
        val contents = getTransformFileContents("MyUnionDeserializer.kt")
        contents.shouldSyntacticSanityCheck()
        val expectedContents = """
    companion object {
<<<<<<< HEAD
        private val I32_DESCRIPTOR = SdkFieldDescriptor(SerialKind.Integer, JsonSerialName("i32"))
        private val STRINGA_DESCRIPTOR = SdkFieldDescriptor(SerialKind.String, JsonSerialName("stringA"))
=======
        private val I32_DESCRIPTOR = SdkFieldDescriptor("i32", SerialKind.Integer)
        private val STRINGA_DESCRIPTOR = SdkFieldDescriptor("stringA", SerialKind.String)
>>>>>>> e2fd7883
        private val OBJ_DESCRIPTOR = SdkObjectDescriptor.build {
            field(I32_DESCRIPTOR)
            field(STRINGA_DESCRIPTOR)
        }
    }

    suspend fun deserialize(deserializer: Deserializer): MyUnion {
        var value: MyUnion? = null
        deserializer.deserializeStruct(OBJ_DESCRIPTOR) {
            when(findNextFieldIndex()) {
                I32_DESCRIPTOR.index -> value = MyUnion.I32(deserializeInt())
                STRINGA_DESCRIPTOR.index -> value = MyUnion.StringA(deserializeString())
                else -> value = MyUnion.SdkUnknown.also { skipValue() }
            }
        }
        return value ?: throw DeserializationException("Deserialized value unexpectedly null: MyUnion")
    }
"""
        contents.shouldContainOnlyOnceWithDiff(expectedContents)
        contents.shouldContainOnlyOnce("import test.model.MyUnion")
    }

    @Test
    fun `it generates serializer for shape reachable only through map`() {
        val (ctx, manifest, generator) = defaultModel.newTestContext()
        generator.generateSerializers(ctx)
        ctx.delegator.flushWriters()
        // serializer should exist for the map value `ReachableOnlyThroughMap`
        assertTrue(manifest.hasFile("src/main/kotlin/test/transform/ReachableOnlyThroughMapSerializer.kt"))
        val contents = getTransformFileContents(manifest, "MapInputSerializer.kt")
        contents.shouldContainOnlyOnce("import test.model.MapInputRequest")
    }

    @Test
    fun `it serializes operation inputs with enums`() {
        val contents = getTransformFileContents("EnumInputSerializer.kt")
        contents.shouldSyntacticSanityCheck()
        val expectedContents = """
class EnumInputSerializer(val input: EnumInputRequest) : HttpSerialize {

    companion object {
<<<<<<< HEAD
        private val NESTEDWITHENUM_DESCRIPTOR = SdkFieldDescriptor(SerialKind.Struct, JsonSerialName("nestedWithEnum"))
=======
        private val NESTEDWITHENUM_DESCRIPTOR = SdkFieldDescriptor("nestedWithEnum", SerialKind.Struct)
>>>>>>> e2fd7883
        private val OBJ_DESCRIPTOR = SdkObjectDescriptor.build {
            field(NESTEDWITHENUM_DESCRIPTOR)
        }
    }

    override suspend fun serialize(builder: HttpRequestBuilder, serializationContext: SerializationContext) {
        builder.method = HttpMethod.POST

        builder.url {
            path = "/input/enum"
        }

        builder.headers {
            if (input.enumHeader != null) append("X-EnumHeader", input.enumHeader.value)
        }

        val serializer = serializationContext.serializationProvider()
        serializer.serializeStruct(OBJ_DESCRIPTOR) {
            input.nestedWithEnum?.let { field(NESTEDWITHENUM_DESCRIPTOR, NestedEnumSerializer(it)) }
        }

        builder.body = ByteArrayContent(serializer.toByteArray())
        if (builder.body !is HttpBody.Empty) {
            builder.headers["Content-Type"] = "application/json"
        }
    }
}
"""
        contents.shouldContainOnlyOnceWithDiff(expectedContents)
    }

    @Test
    fun `it serializes operation inputs with timestamps`() {
        val contents = getTransformFileContents("TimestampInputSerializer.kt")
        contents.shouldSyntacticSanityCheck()
        val tsLabel = "\${input.tsLabel?.format(TimestampFormat.ISO_8601)}" // workaround for raw strings not being able to contain escapes
        val expectedContents = """
class TimestampInputSerializer(val input: TimestampInputRequest) : HttpSerialize {

    companion object {
<<<<<<< HEAD
        private val DATETIME_DESCRIPTOR = SdkFieldDescriptor(SerialKind.Timestamp, JsonSerialName("dateTime"))
        private val EPOCHSECONDS_DESCRIPTOR = SdkFieldDescriptor(SerialKind.Timestamp, JsonSerialName("epochSeconds"))
        private val HTTPDATE_DESCRIPTOR = SdkFieldDescriptor(SerialKind.Timestamp, JsonSerialName("httpDate"))
        private val NORMAL_DESCRIPTOR = SdkFieldDescriptor(SerialKind.Timestamp, JsonSerialName("normal"))
        private val TIMESTAMPLIST_DESCRIPTOR = SdkFieldDescriptor(SerialKind.List, JsonSerialName("timestampList"))
=======
        private val DATETIME_DESCRIPTOR = SdkFieldDescriptor("dateTime", SerialKind.Timestamp)
        private val EPOCHSECONDS_DESCRIPTOR = SdkFieldDescriptor("epochSeconds", SerialKind.Timestamp)
        private val HTTPDATE_DESCRIPTOR = SdkFieldDescriptor("httpDate", SerialKind.Timestamp)
        private val NORMAL_DESCRIPTOR = SdkFieldDescriptor("normal", SerialKind.Timestamp)
        private val TIMESTAMPLIST_DESCRIPTOR = SdkFieldDescriptor("timestampList", SerialKind.List)
>>>>>>> e2fd7883
        private val OBJ_DESCRIPTOR = SdkObjectDescriptor.build {
            field(DATETIME_DESCRIPTOR)
            field(EPOCHSECONDS_DESCRIPTOR)
            field(HTTPDATE_DESCRIPTOR)
            field(NORMAL_DESCRIPTOR)
            field(TIMESTAMPLIST_DESCRIPTOR)
        }
    }

    override suspend fun serialize(builder: HttpRequestBuilder, serializationContext: SerializationContext) {
        builder.method = HttpMethod.POST

        builder.url {
            path = "/input/timestamp/$tsLabel"
            parameters {
                if (input.queryTimestamp != null) append("qtime", input.queryTimestamp.format(TimestampFormat.ISO_8601))
                if (input.queryTimestampList?.isNotEmpty() == true) appendAll("qtimeList", input.queryTimestampList.map { it.format(TimestampFormat.ISO_8601) })
            }
        }

        builder.headers {
            if (input.headerDateTime != null) append("X-DateTime", input.headerDateTime.format(TimestampFormat.ISO_8601))
            if (input.headerEpoch != null) append("X-Epoch", input.headerEpoch.format(TimestampFormat.EPOCH_SECONDS))
            if (input.headerHttpDate != null) append("X-Date", input.headerHttpDate.format(TimestampFormat.RFC_5322))
        }

        val serializer = serializationContext.serializationProvider()
        serializer.serializeStruct(OBJ_DESCRIPTOR) {
            input.dateTime?.let { field(DATETIME_DESCRIPTOR, it.format(TimestampFormat.ISO_8601)) }
            input.epochSeconds?.let { rawField(EPOCHSECONDS_DESCRIPTOR, it.format(TimestampFormat.EPOCH_SECONDS)) }
            input.httpDate?.let { field(HTTPDATE_DESCRIPTOR, it.format(TimestampFormat.RFC_5322)) }
            input.normal?.let { rawField(NORMAL_DESCRIPTOR, it.format(TimestampFormat.EPOCH_SECONDS)) }
            if (input.timestampList != null) {
                listField(TIMESTAMPLIST_DESCRIPTOR) {
                    for (el0 in input.timestampList) {
                        serializeRaw(el0.format(TimestampFormat.EPOCH_SECONDS))
                    }
                }
            }
        }

        builder.body = ByteArrayContent(serializer.toByteArray())
        if (builder.body !is HttpBody.Empty) {
            builder.headers["Content-Type"] = "application/json"
        }
    }
}
"""
        contents.shouldContainOnlyOnceWithDiff(expectedContents)
        contents.shouldContainOnlyOnce("import software.aws.clientrt.time.TimestampFormat")
    }

    @Test
    fun `it creates blob input request serializer`() {
        // base64 encoding is protocol dependent. The mock protocol generator is based on
        // json protocol though which does encode to base64
        val contents = getTransformFileContents("BlobInputSerializer.kt")
        contents.shouldSyntacticSanityCheck()
        val expectedContents = """
class BlobInputSerializer(val input: BlobInputRequest) : HttpSerialize {

    companion object {
<<<<<<< HEAD
        private val PAYLOADBLOB_DESCRIPTOR = SdkFieldDescriptor(SerialKind.Blob, JsonSerialName("payloadBlob"))
=======
        private val PAYLOADBLOB_DESCRIPTOR = SdkFieldDescriptor("payloadBlob", SerialKind.Blob)
>>>>>>> e2fd7883
        private val OBJ_DESCRIPTOR = SdkObjectDescriptor.build {
            field(PAYLOADBLOB_DESCRIPTOR)
        }
    }

    override suspend fun serialize(builder: HttpRequestBuilder, serializationContext: SerializationContext) {
        builder.method = HttpMethod.POST

        builder.url {
            path = "/input/blob"
        }

        builder.headers {
            if (input.headerMediaType?.isNotEmpty() == true) append("X-Blob", input.headerMediaType.encodeBase64())
        }

        val serializer = serializationContext.serializationProvider()
        serializer.serializeStruct(OBJ_DESCRIPTOR) {
            input.payloadBlob?.let { field(PAYLOADBLOB_DESCRIPTOR, it.encodeBase64String()) }
        }

        builder.body = ByteArrayContent(serializer.toByteArray())
        if (builder.body !is HttpBody.Empty) {
            builder.headers["Content-Type"] = "application/json"
        }
    }
}
"""
        // NOTE: SmokeTestRequest$payload3 is a struct itself, the Serializer interface handles this if the type
        // implements `SdkSerializable`
        contents.shouldContainOnlyOnceWithDiff(expectedContents)
    }

    @Test
    fun `it handles query string literals`() {
        val contents = getTransformFileContents("ConstantQueryStringSerializer.kt")
        contents.shouldSyntacticSanityCheck()
        val label1 = "\${input.hello}" // workaround for raw strings not being able to contain escapes
        val expectedContents = """
class ConstantQueryStringSerializer(val input: ConstantQueryStringInput) : HttpSerialize {
    override suspend fun serialize(builder: HttpRequestBuilder, serializationContext: SerializationContext) {
        builder.method = HttpMethod.GET

        builder.url {
            path = "/ConstantQueryString/$label1"
            parameters {
                append("foo", "bar")
                append("hello", "")
            }
        }

    }
}
"""
        contents.shouldContainOnlyOnce(expectedContents)
    }

    @Test
    fun `it creates smoke test response deserializer`() {
        val contents = getTransformFileContents("SmokeTestDeserializer.kt")
        contents.shouldSyntacticSanityCheck()
        val expectedContents = """
class SmokeTestDeserializer : HttpDeserialize {

    companion object {
<<<<<<< HEAD
        private val PAYLOAD1_DESCRIPTOR = SdkFieldDescriptor(SerialKind.String, JsonSerialName("payload1"))
        private val PAYLOAD2_DESCRIPTOR = SdkFieldDescriptor(SerialKind.Integer, JsonSerialName("payload2"))
        private val PAYLOAD3_DESCRIPTOR = SdkFieldDescriptor(SerialKind.Struct, JsonSerialName("payload3"))
        private val PAYLOAD4_DESCRIPTOR = SdkFieldDescriptor(SerialKind.Timestamp, JsonSerialName("payload4"))
=======
        private val PAYLOAD1_DESCRIPTOR = SdkFieldDescriptor("payload1", SerialKind.String)
        private val PAYLOAD2_DESCRIPTOR = SdkFieldDescriptor("payload2", SerialKind.Integer)
        private val PAYLOAD3_DESCRIPTOR = SdkFieldDescriptor("payload3", SerialKind.Struct)
        private val PAYLOAD4_DESCRIPTOR = SdkFieldDescriptor("payload4", SerialKind.Timestamp)
>>>>>>> e2fd7883
        private val OBJ_DESCRIPTOR = SdkObjectDescriptor.build {
            field(PAYLOAD1_DESCRIPTOR)
            field(PAYLOAD2_DESCRIPTOR)
            field(PAYLOAD3_DESCRIPTOR)
            field(PAYLOAD4_DESCRIPTOR)
        }
    }

    override suspend fun deserialize(response: HttpResponse, provider: DeserializationProvider): SmokeTestResponse {
        val builder = SmokeTestResponse.dslBuilder()

        builder.intHeader = response.headers["X-Header2"]?.toInt()
        builder.strHeader = response.headers["X-Header1"]
        builder.tsListHeader = response.headers.getAll("X-Header3")?.flatMap(::splitHttpDateHeaderListValues)?.map { Instant.fromRfc5322(it) }

        val payload = response.body.readAll()
        if (payload != null) {
            val deserializer = provider(payload)
            deserializer.deserializeStruct(OBJ_DESCRIPTOR) {
                loop@while (true) {
                    when (findNextFieldIndex()) {
                        PAYLOAD1_DESCRIPTOR.index -> builder.payload1 = deserializeString()
                        PAYLOAD2_DESCRIPTOR.index -> builder.payload2 = deserializeInt()
                        PAYLOAD3_DESCRIPTOR.index -> builder.payload3 = NestedDeserializer().deserialize(deserializer)
                        PAYLOAD4_DESCRIPTOR.index -> builder.payload4 = deserializeString().let { Instant.fromIso8601(it) }
                        null -> break@loop
                        else -> skipValue()
                    }
                }
            }
        }
        return builder.build()
    }
}
"""
        contents.shouldContainOnlyOnceWithDiff(expectedContents)
    }

    @Test
    fun `it deserializes prefix headers`() {
        val contents = getTransformFileContents("PrefixHeadersDeserializer.kt")
        contents.shouldSyntacticSanityCheck()
        val expectedContents = """
        val keysForMember1 = response.headers.names().filter { it.startsWith("X-Foo-") }
        if (keysForMember1.isNotEmpty()) {
            val map = mutableMapOf<String, String>()
            for (hdrKey in keysForMember1) {
                val el = response.headers[hdrKey] ?: continue
                val key = hdrKey.removePrefix("X-Foo-")
                map[key] = el
            }
            builder.member1 = map
        }
"""
        contents.shouldContainOnlyOnce(expectedContents)
    }

    @Test
    fun `it deserializes primitive headers`() {
        val contents = getTransformFileContents("PrimitiveShapesOperationDeserializer.kt")
        contents.shouldSyntacticSanityCheck()
        val expectedContents = """
        builder.hBool = response.headers["X-d"]?.toBoolean() ?: false
        builder.hFloat = response.headers["X-c"]?.toFloat() ?: 0.0f
        builder.hInt = response.headers["X-a"]?.toInt() ?: 0
        builder.hLong = response.headers["X-b"]?.toLong() ?: 0L
        builder.hRequiredInt = response.headers["X-required"]?.toInt() ?: 0
"""
        contents.shouldContainOnlyOnceWithDiff(expectedContents)
    }

    @Test
    fun `it deserializes explicit string payloads`() {
        val contents = getTransformFileContents("ExplicitStringDeserializer.kt")
        contents.shouldSyntacticSanityCheck()
        val expectedContents = """
        val contents = response.body.readAll()?.decodeToString()
        builder.payload1 = contents
"""
        contents.shouldContainOnlyOnce(expectedContents)
    }

    @Test
    fun `it deserializes explicit blob payloads`() {
        val contents = getTransformFileContents("ExplicitBlobDeserializer.kt")
        contents.shouldSyntacticSanityCheck()
        val expectedContents = """
        builder.payload1 = response.body.readAll()
"""
        contents.shouldContainOnlyOnce(expectedContents)
    }

    @Test
    fun `it deserializes explicit streaming blob payloads`() {
        val contents = getTransformFileContents("ExplicitBlobStreamDeserializer.kt")
        contents.shouldSyntacticSanityCheck()
        val expectedContents = """
        builder.payload1 = response.body.toByteStream()
"""
        contents.shouldContainOnlyOnce(expectedContents)
    }

    @Test
    fun `it deserializes explicit struct payloads`() {
        val contents = getTransformFileContents("ExplicitStructDeserializer.kt")
        contents.shouldSyntacticSanityCheck()
        val expectedContents = """
        val payload = response.body.readAll()
        if (payload != null) {
            val deserializer = provider(payload)
            builder.payload1 = Nested2Deserializer().deserialize(deserializer)
        }
"""
        contents.shouldContainOnlyOnce(expectedContents)
    }

    @Test
    fun `it deserializes nested documents with struct members`() {
        // non operational output (nested member somewhere in the graph) that has another non-operational struct as a member
        val contents = getTransformFileContents("Nested3Deserializer.kt")
        contents.shouldSyntacticSanityCheck()
        val expectedContents = """
class Nested3Deserializer {

    companion object {
<<<<<<< HEAD
        private val MEMBER1_DESCRIPTOR = SdkFieldDescriptor(SerialKind.String, JsonSerialName("member1"))
        private val MEMBER2_DESCRIPTOR = SdkFieldDescriptor(SerialKind.String, JsonSerialName("member2"))
        private val MEMBER3_DESCRIPTOR = SdkFieldDescriptor(SerialKind.Struct, JsonSerialName("member3"))
=======
        private val MEMBER1_DESCRIPTOR = SdkFieldDescriptor("member1", SerialKind.String)
        private val MEMBER2_DESCRIPTOR = SdkFieldDescriptor("member2", SerialKind.String)
        private val MEMBER3_DESCRIPTOR = SdkFieldDescriptor("member3", SerialKind.Struct)
>>>>>>> e2fd7883
        private val OBJ_DESCRIPTOR = SdkObjectDescriptor.build {
            field(MEMBER1_DESCRIPTOR)
            field(MEMBER2_DESCRIPTOR)
            field(MEMBER3_DESCRIPTOR)
        }
    }

    suspend fun deserialize(deserializer: Deserializer): Nested3 {
        val builder = Nested3.dslBuilder()
        deserializer.deserializeStruct(OBJ_DESCRIPTOR) {
            loop@while (true) {
                when (findNextFieldIndex()) {
                    MEMBER1_DESCRIPTOR.index -> builder.member1 = deserializeString()
                    MEMBER2_DESCRIPTOR.index -> builder.member2 = deserializeString()
                    MEMBER3_DESCRIPTOR.index -> builder.member3 = Nested4Deserializer().deserialize(deserializer)
                    null -> break@loop
                    else -> skipValue()
                }
            }
        }
        return builder.build()
    }
}
"""
        contents.shouldContainOnlyOnceWithDiff(expectedContents)
        contents.shouldContainOnlyOnce("import test.model.Nested3")
    }

    @Test
    fun `it creates deserialize transforms for errors`() {
        // test that a struct member of an input operation shape also gets a serializer
        val (ctx, manifest, generator) = defaultModel.newTestContext()
        generator.generateDeserializers(ctx)
        ctx.delegator.flushWriters()
        assertTrue(manifest.hasFile("src/main/kotlin/test/transform/SmokeTestErrorDeserializer.kt"))
        assertTrue(manifest.hasFile("src/main/kotlin/test/transform/NestedErrorDataDeserializer.kt"))
    }

    @Test
    fun `it creates map of lists serializer`() {
        val mapModel = javaClass.getResource("http-binding-map-model.smithy").asSmithy()

        val contents = getTransformFileContents("MapInputSerializer.kt", mapModel)
        contents.shouldSyntacticSanityCheck()
        val expectedContents = """
class MapInputSerializer(val input: MapInputRequest) : HttpSerialize {

    companion object {
<<<<<<< HEAD
        private val MAPOFLISTS_DESCRIPTOR = SdkFieldDescriptor(SerialKind.Map, JsonSerialName("mapOfLists"))
        private val MAPOFLISTS_C0_DESCRIPTOR = SdkFieldDescriptor(SerialKind.List, JsonSerialName("mapOfListsC0"))
=======
        private val MAPOFLISTS_DESCRIPTOR = SdkFieldDescriptor("mapOfLists", SerialKind.Map)
        private val MAPOFLISTS_C0_DESCRIPTOR = SdkFieldDescriptor("mapOfListsC0", SerialKind.List)
>>>>>>> e2fd7883
        private val OBJ_DESCRIPTOR = SdkObjectDescriptor.build {
            field(MAPOFLISTS_DESCRIPTOR)
        }
    }

    override suspend fun serialize(builder: HttpRequestBuilder, serializationContext: SerializationContext) {
        builder.method = HttpMethod.POST

        builder.url {
            path = "/input/map"
        }

        val serializer = serializationContext.serializationProvider()
        serializer.serializeStruct(OBJ_DESCRIPTOR) {
            if (input.mapOfLists != null) {
                mapField(MAPOFLISTS_DESCRIPTOR) {
                    input.mapOfLists.forEach { (key, value) -> listEntry(key, MAPOFLISTS_C0_DESCRIPTOR) {
                        for (el1 in value) {
                            serializeInt(el1)
                        }
                    }}
                }
            }
        }

        builder.body = ByteArrayContent(serializer.toByteArray())
        if (builder.body !is HttpBody.Empty) {
            builder.headers["Content-Type"] = "application/json"
        }
    }
}
"""
        contents.shouldContainOnlyOnceWithDiff(expectedContents)
    }

    @Test
    fun `it leaves off content-type`() {
        // GET/HEAD/TRACE/OPTIONS/CONNECT shouldn't specify content-type
        val contents = getTransformFileContents("ConstantQueryStringSerializer.kt")
        contents.shouldNotContain("Content-Type")
    }
}<|MERGE_RESOLUTION|>--- conflicted
+++ resolved
@@ -98,15 +98,9 @@
 class SmokeTestSerializer(val input: SmokeTestRequest) : HttpSerialize {
 
     companion object {
-<<<<<<< HEAD
         private val PAYLOAD1_DESCRIPTOR = SdkFieldDescriptor(SerialKind.String, JsonSerialName("payload1"))
         private val PAYLOAD2_DESCRIPTOR = SdkFieldDescriptor(SerialKind.Integer, JsonSerialName("payload2"))
         private val PAYLOAD3_DESCRIPTOR = SdkFieldDescriptor(SerialKind.Struct, JsonSerialName("payload3"))
-=======
-        private val PAYLOAD1_DESCRIPTOR = SdkFieldDescriptor("payload1", SerialKind.String)
-        private val PAYLOAD2_DESCRIPTOR = SdkFieldDescriptor("payload2", SerialKind.Integer)
-        private val PAYLOAD3_DESCRIPTOR = SdkFieldDescriptor("payload3", SerialKind.Struct)
->>>>>>> e2fd7883
         private val OBJ_DESCRIPTOR = SdkObjectDescriptor.build {
             field(PAYLOAD1_DESCRIPTOR)
             field(PAYLOAD2_DESCRIPTOR)
@@ -259,15 +253,9 @@
 class Nested4Serializer(val input: Nested4) : SdkSerializable {
 
     companion object {
-<<<<<<< HEAD
         private val INTLIST_DESCRIPTOR = SdkFieldDescriptor(SerialKind.List, JsonSerialName("intList"))
         private val INTMAP_DESCRIPTOR = SdkFieldDescriptor(SerialKind.Map, JsonSerialName("intMap"))
         private val MEMBER1_DESCRIPTOR = SdkFieldDescriptor(SerialKind.Integer, JsonSerialName("member1"))
-=======
-        private val INTLIST_DESCRIPTOR = SdkFieldDescriptor("intList", SerialKind.List)
-        private val INTMAP_DESCRIPTOR = SdkFieldDescriptor("intMap", SerialKind.Map)
-        private val MEMBER1_DESCRIPTOR = SdkFieldDescriptor("member1", SerialKind.Integer)
->>>>>>> e2fd7883
         private val OBJ_DESCRIPTOR = SdkObjectDescriptor.build {
             field(INTLIST_DESCRIPTOR)
             field(INTMAP_DESCRIPTOR)
@@ -307,15 +295,9 @@
 class Nested3Serializer(val input: Nested3) : SdkSerializable {
 
     companion object {
-<<<<<<< HEAD
         private val MEMBER1_DESCRIPTOR = SdkFieldDescriptor(SerialKind.String, JsonSerialName("member1"))
         private val MEMBER2_DESCRIPTOR = SdkFieldDescriptor(SerialKind.String, JsonSerialName("member2"))
         private val MEMBER3_DESCRIPTOR = SdkFieldDescriptor(SerialKind.Struct, JsonSerialName("member3"))
-=======
-        private val MEMBER1_DESCRIPTOR = SdkFieldDescriptor("member1", SerialKind.String)
-        private val MEMBER2_DESCRIPTOR = SdkFieldDescriptor("member2", SerialKind.String)
-        private val MEMBER3_DESCRIPTOR = SdkFieldDescriptor("member3", SerialKind.Struct)
->>>>>>> e2fd7883
         private val OBJ_DESCRIPTOR = SdkObjectDescriptor.build {
             field(MEMBER1_DESCRIPTOR)
             field(MEMBER2_DESCRIPTOR)
@@ -345,11 +327,7 @@
 class UnionInputSerializer(val input: UnionRequest) : HttpSerialize {
 
     companion object {
-<<<<<<< HEAD
         private val PAYLOADUNION_DESCRIPTOR = SdkFieldDescriptor(SerialKind.Struct, JsonSerialName("payloadUnion"))
-=======
-        private val PAYLOADUNION_DESCRIPTOR = SdkFieldDescriptor("payloadUnion", SerialKind.Struct)
->>>>>>> e2fd7883
         private val OBJ_DESCRIPTOR = SdkObjectDescriptor.build {
             field(PAYLOADUNION_DESCRIPTOR)
         }
@@ -405,7 +383,7 @@
             class FooUnionSerializer(val input: FooUnion) : SdkSerializable {
             
                 companion object {
-                    private val STRUCTLIST_DESCRIPTOR = SdkFieldDescriptor("structList", SerialKind.List)
+                    private val STRUCTLIST_DESCRIPTOR = SdkFieldDescriptor(SerialKind.List, JsonSerialName("structList"))
                     private val OBJ_DESCRIPTOR = SdkObjectDescriptor.build {
                         field(STRUCTLIST_DESCRIPTOR)
                     }
@@ -438,11 +416,7 @@
 class UnionOutputDeserializer : HttpDeserialize {
 
     companion object {
-<<<<<<< HEAD
         private val PAYLOADUNION_DESCRIPTOR = SdkFieldDescriptor(SerialKind.Struct, JsonSerialName("payloadUnion"))
-=======
-        private val PAYLOADUNION_DESCRIPTOR = SdkFieldDescriptor("payloadUnion", SerialKind.Struct)
->>>>>>> e2fd7883
         private val OBJ_DESCRIPTOR = SdkObjectDescriptor.build {
             field(PAYLOADUNION_DESCRIPTOR)
         }
@@ -481,11 +455,7 @@
 class UnionAggregateOutputDeserializer : HttpDeserialize {
 
     companion object {
-<<<<<<< HEAD
         private val PAYLOADAGGREGATEUNION_DESCRIPTOR = SdkFieldDescriptor(SerialKind.Struct, JsonSerialName("payloadAggregateUnion"))
-=======
-        private val PAYLOADAGGREGATEUNION_DESCRIPTOR = SdkFieldDescriptor("payloadAggregateUnion", SerialKind.Struct)
->>>>>>> e2fd7883
         private val OBJ_DESCRIPTOR = SdkObjectDescriptor.build {
             field(PAYLOADAGGREGATEUNION_DESCRIPTOR)
         }
@@ -524,13 +494,8 @@
 class MyUnionSerializer(val input: MyUnion) : SdkSerializable {
 
     companion object {
-<<<<<<< HEAD
         private val I32_DESCRIPTOR = SdkFieldDescriptor(SerialKind.Integer, JsonSerialName("i32"))
         private val STRINGA_DESCRIPTOR = SdkFieldDescriptor(SerialKind.String, JsonSerialName("stringA"))
-=======
-        private val I32_DESCRIPTOR = SdkFieldDescriptor("i32", SerialKind.Integer)
-        private val STRINGA_DESCRIPTOR = SdkFieldDescriptor("stringA", SerialKind.String)
->>>>>>> e2fd7883
         private val OBJ_DESCRIPTOR = SdkObjectDescriptor.build {
             field(I32_DESCRIPTOR)
             field(STRINGA_DESCRIPTOR)
@@ -558,13 +523,8 @@
         contents.shouldSyntacticSanityCheck()
         val expectedContents = """
     companion object {
-<<<<<<< HEAD
         private val I32_DESCRIPTOR = SdkFieldDescriptor(SerialKind.Integer, JsonSerialName("i32"))
         private val STRINGA_DESCRIPTOR = SdkFieldDescriptor(SerialKind.String, JsonSerialName("stringA"))
-=======
-        private val I32_DESCRIPTOR = SdkFieldDescriptor("i32", SerialKind.Integer)
-        private val STRINGA_DESCRIPTOR = SdkFieldDescriptor("stringA", SerialKind.String)
->>>>>>> e2fd7883
         private val OBJ_DESCRIPTOR = SdkObjectDescriptor.build {
             field(I32_DESCRIPTOR)
             field(STRINGA_DESCRIPTOR)
@@ -606,11 +566,7 @@
 class EnumInputSerializer(val input: EnumInputRequest) : HttpSerialize {
 
     companion object {
-<<<<<<< HEAD
         private val NESTEDWITHENUM_DESCRIPTOR = SdkFieldDescriptor(SerialKind.Struct, JsonSerialName("nestedWithEnum"))
-=======
-        private val NESTEDWITHENUM_DESCRIPTOR = SdkFieldDescriptor("nestedWithEnum", SerialKind.Struct)
->>>>>>> e2fd7883
         private val OBJ_DESCRIPTOR = SdkObjectDescriptor.build {
             field(NESTEDWITHENUM_DESCRIPTOR)
         }
@@ -651,19 +607,11 @@
 class TimestampInputSerializer(val input: TimestampInputRequest) : HttpSerialize {
 
     companion object {
-<<<<<<< HEAD
         private val DATETIME_DESCRIPTOR = SdkFieldDescriptor(SerialKind.Timestamp, JsonSerialName("dateTime"))
         private val EPOCHSECONDS_DESCRIPTOR = SdkFieldDescriptor(SerialKind.Timestamp, JsonSerialName("epochSeconds"))
         private val HTTPDATE_DESCRIPTOR = SdkFieldDescriptor(SerialKind.Timestamp, JsonSerialName("httpDate"))
         private val NORMAL_DESCRIPTOR = SdkFieldDescriptor(SerialKind.Timestamp, JsonSerialName("normal"))
         private val TIMESTAMPLIST_DESCRIPTOR = SdkFieldDescriptor(SerialKind.List, JsonSerialName("timestampList"))
-=======
-        private val DATETIME_DESCRIPTOR = SdkFieldDescriptor("dateTime", SerialKind.Timestamp)
-        private val EPOCHSECONDS_DESCRIPTOR = SdkFieldDescriptor("epochSeconds", SerialKind.Timestamp)
-        private val HTTPDATE_DESCRIPTOR = SdkFieldDescriptor("httpDate", SerialKind.Timestamp)
-        private val NORMAL_DESCRIPTOR = SdkFieldDescriptor("normal", SerialKind.Timestamp)
-        private val TIMESTAMPLIST_DESCRIPTOR = SdkFieldDescriptor("timestampList", SerialKind.List)
->>>>>>> e2fd7883
         private val OBJ_DESCRIPTOR = SdkObjectDescriptor.build {
             field(DATETIME_DESCRIPTOR)
             field(EPOCHSECONDS_DESCRIPTOR)
@@ -726,11 +674,7 @@
 class BlobInputSerializer(val input: BlobInputRequest) : HttpSerialize {
 
     companion object {
-<<<<<<< HEAD
         private val PAYLOADBLOB_DESCRIPTOR = SdkFieldDescriptor(SerialKind.Blob, JsonSerialName("payloadBlob"))
-=======
-        private val PAYLOADBLOB_DESCRIPTOR = SdkFieldDescriptor("payloadBlob", SerialKind.Blob)
->>>>>>> e2fd7883
         private val OBJ_DESCRIPTOR = SdkObjectDescriptor.build {
             field(PAYLOADBLOB_DESCRIPTOR)
         }
@@ -796,17 +740,10 @@
 class SmokeTestDeserializer : HttpDeserialize {
 
     companion object {
-<<<<<<< HEAD
         private val PAYLOAD1_DESCRIPTOR = SdkFieldDescriptor(SerialKind.String, JsonSerialName("payload1"))
         private val PAYLOAD2_DESCRIPTOR = SdkFieldDescriptor(SerialKind.Integer, JsonSerialName("payload2"))
         private val PAYLOAD3_DESCRIPTOR = SdkFieldDescriptor(SerialKind.Struct, JsonSerialName("payload3"))
         private val PAYLOAD4_DESCRIPTOR = SdkFieldDescriptor(SerialKind.Timestamp, JsonSerialName("payload4"))
-=======
-        private val PAYLOAD1_DESCRIPTOR = SdkFieldDescriptor("payload1", SerialKind.String)
-        private val PAYLOAD2_DESCRIPTOR = SdkFieldDescriptor("payload2", SerialKind.Integer)
-        private val PAYLOAD3_DESCRIPTOR = SdkFieldDescriptor("payload3", SerialKind.Struct)
-        private val PAYLOAD4_DESCRIPTOR = SdkFieldDescriptor("payload4", SerialKind.Timestamp)
->>>>>>> e2fd7883
         private val OBJ_DESCRIPTOR = SdkObjectDescriptor.build {
             field(PAYLOAD1_DESCRIPTOR)
             field(PAYLOAD2_DESCRIPTOR)
@@ -932,15 +869,9 @@
 class Nested3Deserializer {
 
     companion object {
-<<<<<<< HEAD
         private val MEMBER1_DESCRIPTOR = SdkFieldDescriptor(SerialKind.String, JsonSerialName("member1"))
         private val MEMBER2_DESCRIPTOR = SdkFieldDescriptor(SerialKind.String, JsonSerialName("member2"))
         private val MEMBER3_DESCRIPTOR = SdkFieldDescriptor(SerialKind.Struct, JsonSerialName("member3"))
-=======
-        private val MEMBER1_DESCRIPTOR = SdkFieldDescriptor("member1", SerialKind.String)
-        private val MEMBER2_DESCRIPTOR = SdkFieldDescriptor("member2", SerialKind.String)
-        private val MEMBER3_DESCRIPTOR = SdkFieldDescriptor("member3", SerialKind.Struct)
->>>>>>> e2fd7883
         private val OBJ_DESCRIPTOR = SdkObjectDescriptor.build {
             field(MEMBER1_DESCRIPTOR)
             field(MEMBER2_DESCRIPTOR)
@@ -989,13 +920,8 @@
 class MapInputSerializer(val input: MapInputRequest) : HttpSerialize {
 
     companion object {
-<<<<<<< HEAD
         private val MAPOFLISTS_DESCRIPTOR = SdkFieldDescriptor(SerialKind.Map, JsonSerialName("mapOfLists"))
         private val MAPOFLISTS_C0_DESCRIPTOR = SdkFieldDescriptor(SerialKind.List, JsonSerialName("mapOfListsC0"))
-=======
-        private val MAPOFLISTS_DESCRIPTOR = SdkFieldDescriptor("mapOfLists", SerialKind.Map)
-        private val MAPOFLISTS_C0_DESCRIPTOR = SdkFieldDescriptor("mapOfListsC0", SerialKind.List)
->>>>>>> e2fd7883
         private val OBJ_DESCRIPTOR = SdkObjectDescriptor.build {
             field(MAPOFLISTS_DESCRIPTOR)
         }
