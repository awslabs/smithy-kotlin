/*
 * Copyright Amazon.com, Inc. or its affiliates. All Rights Reserved.
 *
 * Licensed under the Apache License, Version 2.0 (the "License").
 * You may not use this file except in compliance with the License.
 * A copy of the License is located at
 *
 *  http://aws.amazon.com/apache2.0
 *
 * or in the "license" file accompanying this file. This file is distributed
 * on an "AS IS" BASIS, WITHOUT WARRANTIES OR CONDITIONS OF ANY KIND, either
 * express or implied. See the License for the specific language governing
 * permissions and limitations under the License.
 */
package software.amazon.smithy.kotlin.codegen

import io.kotest.matchers.string.shouldContainOnlyOnce
import io.kotest.matchers.string.shouldNotContain
import org.junit.jupiter.api.Assertions.assertTrue
import org.junit.jupiter.api.Test
import software.amazon.smithy.aws.traits.protocols.RestJson1Trait
import software.amazon.smithy.build.MockManifest
import software.amazon.smithy.kotlin.codegen.integration.*
import software.amazon.smithy.model.Model
import software.amazon.smithy.model.shapes.ShapeId
import software.amazon.smithy.model.traits.TimestampFormatTrait

class MockHttpProtocolGenerator : HttpBindingProtocolGenerator() {
    override val defaultTimestampFormat: TimestampFormatTrait.Format = TimestampFormatTrait.Format.EPOCH_SECONDS
    override fun getProtocolHttpBindingResolver(ctx: ProtocolGenerator.GenerationContext): HttpBindingResolver = HttpTraitResolver(ctx, "application/json")

    override val protocol: ShapeId = RestJson1Trait.ID

    override fun generateProtocolUnitTests(ctx: ProtocolGenerator.GenerationContext) {}

    override fun getHttpProtocolClientGenerator(ctx: ProtocolGenerator.GenerationContext): HttpProtocolClientGenerator =
        TestProtocolClientGenerator(ctx, ctx.settings.moduleName, getHttpFeatures(ctx), getProtocolHttpBindingResolver(ctx))
}

// NOTE: protocol conformance is mostly handled by the protocol tests suite
class HttpBindingProtocolGeneratorTest {
    private val defaultModel = javaClass.getResource("http-binding-protocol-generator-test.smithy").asSmithy()
    private val modelPrefix = """
            namespace com.test

            use aws.protocols#restJson1

            @restJson1
            service Example {
                version: "1.0.0",
                operations: [
                    Foo,
                ]
            }

            @http(method: "POST", uri: "/foo-no-input")
            operation Foo {
                input: FooRequest
            }        
    """.trimIndent()

    private fun getTransformFileContents(filename: String, testModel: Model = defaultModel): String {
        val (ctx, manifest, generator) = testModel.newTestContext()
        generator.generateSerializers(ctx)
        generator.generateDeserializers(ctx)
        ctx.delegator.flushWriters()
        return getTransformFileContents(manifest, filename)
    }

    private fun getTransformFileContents(manifest: MockManifest, filename: String): String {
        return manifest.expectFileString("src/main/kotlin/test/transform/$filename")
    }

    @Test
    fun `it creates serialize transforms in correct package`() {
        val (ctx, manifest, generator) = defaultModel.newTestContext()
        generator.generateSerializers(ctx)
        ctx.delegator.flushWriters()
        assertTrue(manifest.hasFile("src/main/kotlin/test/transform/SmokeTestSerializer.kt"))
    }

    @Test
    fun `it creates serialize transforms for nested structures`() {
        // test that a struct member of an input operation shape also gets a serializer
        val (ctx, manifest, generator) = defaultModel.newTestContext()
        generator.generateSerializers(ctx)
        ctx.delegator.flushWriters()
        assertTrue(manifest.hasFile("src/main/kotlin/test/transform/NestedSerializer.kt"))
        // these are non-top level shapes reachable from an operation input and thus require a serializer
        assertTrue(manifest.hasFile("src/main/kotlin/test/transform/Nested2Serializer.kt"))
        assertTrue(manifest.hasFile("src/main/kotlin/test/transform/Nested3Serializer.kt"))
        assertTrue(manifest.hasFile("src/main/kotlin/test/transform/Nested4Serializer.kt"))
    }

    @Test
    fun `it creates smoke test request serializer`() {
        val contents = getTransformFileContents("SmokeTestSerializer.kt")
        contents.shouldSyntacticSanityCheck()
        val label1 = "\${input.label1}" // workaround for raw strings not being able to contain escapes
        val expectedContents = """
class SmokeTestSerializer(private val provider: SerializationProvider) : HttpSerialize<SmokeTestRequest> {

    companion object {
        private val PAYLOAD1_DESCRIPTOR = SdkFieldDescriptor("payload1", SerialKind.String)
        private val PAYLOAD2_DESCRIPTOR = SdkFieldDescriptor("payload2", SerialKind.Integer)
        private val PAYLOAD3_DESCRIPTOR = SdkFieldDescriptor("payload3", SerialKind.Struct)
        private val OBJ_DESCRIPTOR = SdkObjectDescriptor.build {
            field(PAYLOAD1_DESCRIPTOR)
            field(PAYLOAD2_DESCRIPTOR)
            field(PAYLOAD3_DESCRIPTOR)
        }
    }

    override suspend fun serialize(builder: HttpRequestBuilder, input: SmokeTestRequest) {
        builder.method = HttpMethod.POST

        builder.url {
            path = "/smoketest/$label1/foo"
            parameters {
                if (input.query1 != null) append("Query1", input.query1)
            }
        }

        builder.headers {
            if (input.header1?.isNotEmpty() == true) append("X-Header1", input.header1)
            if (input.header2?.isNotEmpty() == true) append("X-Header2", input.header2)
        }

        val serializer = provider()
        serializer.serializeStruct(OBJ_DESCRIPTOR) {
            input.payload1?.let { field(PAYLOAD1_DESCRIPTOR, it) }
            input.payload2?.let { field(PAYLOAD2_DESCRIPTOR, it) }
            input.payload3?.let { field(PAYLOAD3_DESCRIPTOR, NestedSerializer(it)) }
        }

        builder.body = ByteArrayContent(serializer.toByteArray())
        if (builder.body !is HttpBody.Empty) {
            builder.headers["Content-Type"] = "application/json"
        }
    }
}
"""
        // NOTE: SmokeTestRequest$payload3 is a struct itself, the Serializer interface handles this if the type
        // implements `SdkSerializable`
        contents.shouldContainOnlyOnceWithDiff(expectedContents)
    }

    @Test
    fun `it serializes explicit string payloads`() {
        val contents = getTransformFileContents("ExplicitStringSerializer.kt")
        contents.shouldSyntacticSanityCheck()
        val expectedContents = """
class ExplicitStringSerializer(private val provider: SerializationProvider) : HttpSerialize<ExplicitStringRequest> {
    override suspend fun serialize(builder: HttpRequestBuilder, input: ExplicitStringRequest) {
        builder.method = HttpMethod.POST

        builder.url {
            path = "/explicit/string"
        }

        if (input.payload1 != null) {
            builder.body = ByteArrayContent(input.payload1.toByteArray())
        }
        if (builder.body !is HttpBody.Empty) {
            builder.headers["Content-Type"] = "text/plain"
        }
    }
}
"""
        contents.shouldContainOnlyOnceWithDiff(expectedContents)
    }

    @Test
    fun `it serializes explicit blob payloads`() {
        val contents = getTransformFileContents("ExplicitBlobSerializer.kt")
        contents.shouldSyntacticSanityCheck()
        val expectedContents = """
class ExplicitBlobSerializer(private val provider: SerializationProvider) : HttpSerialize<ExplicitBlobRequest> {
    override suspend fun serialize(builder: HttpRequestBuilder, input: ExplicitBlobRequest) {
        builder.method = HttpMethod.POST

        builder.url {
            path = "/explicit/blob"
        }

        if (input.payload1 != null) {
            builder.body = ByteArrayContent(input.payload1)
        }
        if (builder.body !is HttpBody.Empty) {
            builder.headers["Content-Type"] = "application/octet-stream"
        }
    }
}
"""
        contents.shouldContainOnlyOnceWithDiff(expectedContents)
    }

    @Test
    fun `it serializes explicit streaming blob payloads`() {
        val contents = getTransformFileContents("ExplicitBlobStreamSerializer.kt")
        contents.shouldSyntacticSanityCheck()
        val expectedContents = """
class ExplicitBlobStreamSerializer(private val provider: SerializationProvider) : HttpSerialize<ExplicitBlobStreamRequest> {
    override suspend fun serialize(builder: HttpRequestBuilder, input: ExplicitBlobStreamRequest) {
        builder.method = HttpMethod.POST

        builder.url {
            path = "/explicit/blobstream"
        }

        if (input.payload1 != null) {
            builder.body = input.payload1.toHttpBody() ?: HttpBody.Empty
        }
        if (builder.body !is HttpBody.Empty) {
            builder.headers["Content-Type"] = "application/octet-stream"
        }
    }
}
"""
        contents.shouldContainOnlyOnceWithDiff(expectedContents)
    }

    @Test
    fun `it serializes explicit struct payloads`() {
        val contents = getTransformFileContents("ExplicitStructSerializer.kt")
        contents.shouldSyntacticSanityCheck()
        val expectedContents = """
class ExplicitStructSerializer(private val provider: SerializationProvider) : HttpSerialize<ExplicitStructRequest> {
    override suspend fun serialize(builder: HttpRequestBuilder, input: ExplicitStructRequest) {
        builder.method = HttpMethod.POST

        builder.url {
            path = "/explicit/struct"
        }

        if (input.payload1 != null) {
            val serializer = provider()
            Nested2Serializer(input.payload1).serialize(serializer)
            builder.body = ByteArrayContent(serializer.toByteArray())
        }
        if (builder.body !is HttpBody.Empty) {
            builder.headers["Content-Type"] = "application/json"
        }
    }
}
"""
        contents.shouldContainOnlyOnceWithDiff(expectedContents)
    }

    @Test
    fun `it serializes nested documents with aggregate shapes`() {
        // non operational input (nested member somewhere in the graph) that has a list/map shape
        val contents = getTransformFileContents("Nested4Serializer.kt")
        contents.shouldSyntacticSanityCheck()
        val expectedContents = """
class Nested4Serializer(val input: Nested4) : SdkSerializable {

    companion object {
        private val INTLIST_DESCRIPTOR = SdkFieldDescriptor("intList", SerialKind.List)
        private val INTMAP_DESCRIPTOR = SdkFieldDescriptor("intMap", SerialKind.Map)
        private val MEMBER1_DESCRIPTOR = SdkFieldDescriptor("member1", SerialKind.Integer)
        private val OBJ_DESCRIPTOR = SdkObjectDescriptor.build {
            field(INTLIST_DESCRIPTOR)
            field(INTMAP_DESCRIPTOR)
            field(MEMBER1_DESCRIPTOR)
        }
    }

    override fun serialize(serializer: Serializer) {
        serializer.serializeStruct(OBJ_DESCRIPTOR) {
            if (input.intList != null) {
                listField(INTLIST_DESCRIPTOR) {
                    for (el0 in input.intList) {
                        serializeInt(el0)
                    }
                }
            }
            if (input.intMap != null) {
                mapField(INTMAP_DESCRIPTOR) {
                    input.intMap.forEach { (key, value) -> entry(key, value) }
                }
            }
            input.member1?.let { field(MEMBER1_DESCRIPTOR, it) }
        }
    }
}
"""
        contents.shouldContainOnlyOnceWithDiff(expectedContents)
        contents.shouldContainOnlyOnce("import test.model.Nested4")
    }

    @Test
    fun `it serializes nested documents with struct members`() {
        // non operational input (nested member somewhere in the graph) that has another non-operational struct as a member
        val contents = getTransformFileContents("Nested3Serializer.kt")
        contents.shouldSyntacticSanityCheck()
        val expectedContents = """
class Nested3Serializer(val input: Nested3) : SdkSerializable {

    companion object {
        private val MEMBER1_DESCRIPTOR = SdkFieldDescriptor("member1", SerialKind.String)
        private val MEMBER2_DESCRIPTOR = SdkFieldDescriptor("member2", SerialKind.String)
        private val MEMBER3_DESCRIPTOR = SdkFieldDescriptor("member3", SerialKind.Struct)
        private val OBJ_DESCRIPTOR = SdkObjectDescriptor.build {
            field(MEMBER1_DESCRIPTOR)
            field(MEMBER2_DESCRIPTOR)
            field(MEMBER3_DESCRIPTOR)
        }
    }

    override fun serialize(serializer: Serializer) {
        serializer.serializeStruct(OBJ_DESCRIPTOR) {
            input.member1?.let { field(MEMBER1_DESCRIPTOR, it) }
            input.member2?.let { field(MEMBER2_DESCRIPTOR, it) }
            input.member3?.let { field(MEMBER3_DESCRIPTOR, Nested4Serializer(it)) }
        }
    }
}
"""
        contents.shouldContainOnlyOnce(expectedContents)
        contents.shouldContainOnlyOnce("import test.model.Nested3")
    }

    @Test
    fun `it serializes documents with union members`() {
        // non operational input (nested member somewhere in the graph) that has another non-operational struct as a member
        val contents = getTransformFileContents("UnionInputSerializer.kt")
        contents.shouldSyntacticSanityCheck()
        val expectedContents = """
class UnionInputSerializer(private val provider: SerializationProvider) : HttpSerialize<UnionRequest> {

    companion object {
        private val PAYLOADUNION_DESCRIPTOR = SdkFieldDescriptor("payloadUnion", SerialKind.Struct)
        private val OBJ_DESCRIPTOR = SdkObjectDescriptor.build {
            field(PAYLOADUNION_DESCRIPTOR)
        }
    }

    override suspend fun serialize(builder: HttpRequestBuilder, input: UnionRequest) {
        builder.method = HttpMethod.POST

        builder.url {
            path = "/input/union"
        }

<<<<<<< HEAD
        builder.headers {
            setMissing("Content-Type", "application/json")
        }

        val serializer = provider()
=======
        val serializer = serializationContext.serializationProvider()
>>>>>>> 6492f867
        serializer.serializeStruct(OBJ_DESCRIPTOR) {
            input.payloadUnion?.let { field(PAYLOADUNION_DESCRIPTOR, MyUnionSerializer(it)) }
        }

        builder.body = ByteArrayContent(serializer.toByteArray())
        if (builder.body !is HttpBody.Empty) {
            builder.headers["Content-Type"] = "application/json"
        }
    }
}
"""
        contents.shouldContainOnlyOnceWithDiff(expectedContents)
        contents.shouldContainOnlyOnce("import test.model.UnionRequest")
    }

    @Test
    fun `it serializes documents with union members containing collections of structures`() {
        val model = (
            modelPrefix + """            
            structure FooRequest { 
                payload: FooUnion
            }
            
            union FooUnion {
                structList: BarList
            }
            
            list BarList {
                member: BarStruct
            }
            
            structure BarStruct {
                someValue: FooUnion
            }
        """
            ).asSmithyModel()
        val contents = getTransformFileContents("FooUnionSerializer.kt", model)
        contents.shouldSyntacticSanityCheck()
        val expectedContents = """
            class FooUnionSerializer(val input: FooUnion) : SdkSerializable {
            
                companion object {
                    private val STRUCTLIST_DESCRIPTOR = SdkFieldDescriptor("structList", SerialKind.List)
                    private val OBJ_DESCRIPTOR = SdkObjectDescriptor.build {
                        field(STRUCTLIST_DESCRIPTOR)
                    }
                }
            
                override fun serialize(serializer: Serializer) {
                    serializer.serializeStruct(OBJ_DESCRIPTOR) {
                        when (input) {
                            is FooUnion.StructList -> {
                                listField(STRUCTLIST_DESCRIPTOR) {
                                    for (el0 in input.value) {
                                        serializeSdkSerializable(BarStructSerializer(el0))
                                    }
                                }
                            }
                        }
                    }
                }
            }
        """.trimIndent()
        contents.shouldContainOnlyOnceWithDiff(expectedContents)
    }

    @Test
    fun `it deserializes documents with union members`() {
        // non operational input (nested member somewhere in the graph) that has another non-operational struct as a member
        val contents = getTransformFileContents("UnionOutputDeserializer.kt")
        contents.shouldSyntacticSanityCheck()
        val expectedContents = """
class UnionOutputDeserializer(private val provider: DeserializationProvider): HttpDeserialize<UnionRequest> {

    companion object {
        private val PAYLOADUNION_DESCRIPTOR = SdkFieldDescriptor("payloadUnion", SerialKind.Struct)
        private val OBJ_DESCRIPTOR = SdkObjectDescriptor.build {
            field(PAYLOADUNION_DESCRIPTOR)
        }
    }

    override suspend fun deserialize(response: HttpResponse): UnionRequest {
        val builder = UnionRequest.dslBuilder()

        val payload = response.body.readAll()
        if (payload != null) {
            val deserializer = provider(payload)
            deserializer.deserializeStruct(OBJ_DESCRIPTOR) {
                loop@while (true) {
                    when (findNextFieldIndex()) {
                        PAYLOADUNION_DESCRIPTOR.index -> builder.payloadUnion = MyUnionDeserializer().deserialize(deserializer)
                        null -> break@loop
                        else -> skipValue()
                    }
                }
            }
        }
        return builder.build()
    }
}
"""
        contents.shouldContainOnlyOnceWithDiff(expectedContents)
        contents.shouldContainOnlyOnce("import test.model.UnionRequest")
    }

    @Test
    fun `it deserializes documents with aggregate union members`() {
        // non operational input (nested member somewhere in the graph) that has another non-operational struct as a member
        val contents = getTransformFileContents("UnionAggregateOutputDeserializer.kt")
        contents.shouldSyntacticSanityCheck()
        val expectedContents = """
class UnionAggregateOutputDeserializer(private val provider: DeserializationProvider): HttpDeserialize<UnionAggregateRequest> {

    companion object {
        private val PAYLOADAGGREGATEUNION_DESCRIPTOR = SdkFieldDescriptor("payloadAggregateUnion", SerialKind.Struct)
        private val OBJ_DESCRIPTOR = SdkObjectDescriptor.build {
            field(PAYLOADAGGREGATEUNION_DESCRIPTOR)
        }
    }

    override suspend fun deserialize(response: HttpResponse): UnionAggregateRequest {
        val builder = UnionAggregateRequest.dslBuilder()

        val payload = response.body.readAll()
        if (payload != null) {
            val deserializer = provider(payload)
            deserializer.deserializeStruct(OBJ_DESCRIPTOR) {
                loop@while (true) {
                    when (findNextFieldIndex()) {
                        PAYLOADAGGREGATEUNION_DESCRIPTOR.index -> builder.payloadAggregateUnion = MyAggregateUnionDeserializer().deserialize(deserializer)
                        null -> break@loop
                        else -> skipValue()
                    }
                }
            }
        }
        return builder.build()
    }
}
"""
        contents.shouldContainOnlyOnceWithDiff(expectedContents)
        contents.shouldContainOnlyOnce("import test.model.UnionAggregateRequest")
    }

    @Test
    fun `it geneartes union member serializers`() {
        // non operational input (nested member somewhere in the graph) that has another non-operational struct as a member
        val contents = getTransformFileContents("MyUnionSerializer.kt")
        contents.shouldSyntacticSanityCheck()
        val expectedContents = """
class MyUnionSerializer(val input: MyUnion) : SdkSerializable {

    companion object {
        private val I32_DESCRIPTOR = SdkFieldDescriptor("i32", SerialKind.Integer)
        private val STRINGA_DESCRIPTOR = SdkFieldDescriptor("stringA", SerialKind.String)
        private val OBJ_DESCRIPTOR = SdkObjectDescriptor.build {
            field(I32_DESCRIPTOR)
            field(STRINGA_DESCRIPTOR)
        }
    }

    override fun serialize(serializer: Serializer) {
        serializer.serializeStruct(OBJ_DESCRIPTOR) {
            when (input) {
                is MyUnion.I32 -> field(I32_DESCRIPTOR, input.value)
                is MyUnion.StringA -> field(STRINGA_DESCRIPTOR, input.value)
            }
        }
    }
}
"""
        contents.shouldContainOnlyOnce(expectedContents)
        contents.shouldContainOnlyOnce("import test.model.MyUnion")
    }

    @Test
    fun `it generates union member deserializers`() {
        // non operational input (nested member somewhere in the graph) that has another non-operational struct as a member
        val contents = getTransformFileContents("MyUnionDeserializer.kt")
        contents.shouldSyntacticSanityCheck()
        val expectedContents = """
    companion object {
        private val I32_DESCRIPTOR = SdkFieldDescriptor("i32", SerialKind.Integer)
        private val STRINGA_DESCRIPTOR = SdkFieldDescriptor("stringA", SerialKind.String)
        private val OBJ_DESCRIPTOR = SdkObjectDescriptor.build {
            field(I32_DESCRIPTOR)
            field(STRINGA_DESCRIPTOR)
        }
    }

    suspend fun deserialize(deserializer: Deserializer): MyUnion {
        var value: MyUnion? = null
        deserializer.deserializeStruct(OBJ_DESCRIPTOR) {
            when(findNextFieldIndex()) {
                I32_DESCRIPTOR.index -> value = MyUnion.I32(deserializeInt())
                STRINGA_DESCRIPTOR.index -> value = MyUnion.StringA(deserializeString())
                else -> value = MyUnion.SdkUnknown.also { skipValue() }
            }
        }
        return value ?: throw DeserializationException("Deserialized value unexpectedly null: MyUnion")
    }
"""
        contents.shouldContainOnlyOnceWithDiff(expectedContents)
        contents.shouldContainOnlyOnce("import test.model.MyUnion")
    }

    @Test
    fun `it generates serializer for shape reachable only through map`() {
        val (ctx, manifest, generator) = defaultModel.newTestContext()
        generator.generateSerializers(ctx)
        ctx.delegator.flushWriters()
        // serializer should exist for the map value `ReachableOnlyThroughMap`
        assertTrue(manifest.hasFile("src/main/kotlin/test/transform/ReachableOnlyThroughMapSerializer.kt"))
        val contents = getTransformFileContents(manifest, "MapInputSerializer.kt")
        contents.shouldContainOnlyOnce("import test.model.MapInputRequest")
    }

    @Test
    fun `it serializes operation inputs with enums`() {
        val contents = getTransformFileContents("EnumInputSerializer.kt")
        contents.shouldSyntacticSanityCheck()
        val expectedContents = """
class EnumInputSerializer(private val provider: SerializationProvider) : HttpSerialize<EnumInputRequest> {

    companion object {
        private val NESTEDWITHENUM_DESCRIPTOR = SdkFieldDescriptor("nestedWithEnum", SerialKind.Struct)
        private val OBJ_DESCRIPTOR = SdkObjectDescriptor.build {
            field(NESTEDWITHENUM_DESCRIPTOR)
        }
    }

    override suspend fun serialize(builder: HttpRequestBuilder, input: EnumInputRequest) {
        builder.method = HttpMethod.POST

        builder.url {
            path = "/input/enum"
        }

        builder.headers {
            if (input.enumHeader != null) append("X-EnumHeader", input.enumHeader.value)
        }

        val serializer = provider()
        serializer.serializeStruct(OBJ_DESCRIPTOR) {
            input.nestedWithEnum?.let { field(NESTEDWITHENUM_DESCRIPTOR, NestedEnumSerializer(it)) }
        }

        builder.body = ByteArrayContent(serializer.toByteArray())
        if (builder.body !is HttpBody.Empty) {
            builder.headers["Content-Type"] = "application/json"
        }
    }
}
"""
        contents.shouldContainOnlyOnceWithDiff(expectedContents)
    }

    @Test
    fun `it serializes operation inputs with timestamps`() {
        val contents = getTransformFileContents("TimestampInputSerializer.kt")
        contents.shouldSyntacticSanityCheck()
        val tsLabel = "\${input.tsLabel?.format(TimestampFormat.ISO_8601)}" // workaround for raw strings not being able to contain escapes
        val expectedContents = """
class TimestampInputSerializer(private val provider: SerializationProvider) : HttpSerialize<TimestampInputRequest> {

    companion object {
        private val DATETIME_DESCRIPTOR = SdkFieldDescriptor("dateTime", SerialKind.Timestamp)
        private val EPOCHSECONDS_DESCRIPTOR = SdkFieldDescriptor("epochSeconds", SerialKind.Timestamp)
        private val HTTPDATE_DESCRIPTOR = SdkFieldDescriptor("httpDate", SerialKind.Timestamp)
        private val NORMAL_DESCRIPTOR = SdkFieldDescriptor("normal", SerialKind.Timestamp)
        private val TIMESTAMPLIST_DESCRIPTOR = SdkFieldDescriptor("timestampList", SerialKind.List)
        private val OBJ_DESCRIPTOR = SdkObjectDescriptor.build {
            field(DATETIME_DESCRIPTOR)
            field(EPOCHSECONDS_DESCRIPTOR)
            field(HTTPDATE_DESCRIPTOR)
            field(NORMAL_DESCRIPTOR)
            field(TIMESTAMPLIST_DESCRIPTOR)
        }
    }

    override suspend fun serialize(builder: HttpRequestBuilder, input: TimestampInputRequest) {
        builder.method = HttpMethod.POST

        builder.url {
            path = "/input/timestamp/$tsLabel"
            parameters {
                if (input.queryTimestamp != null) append("qtime", input.queryTimestamp.format(TimestampFormat.ISO_8601))
                if (input.queryTimestampList?.isNotEmpty() == true) appendAll("qtimeList", input.queryTimestampList.map { it.format(TimestampFormat.ISO_8601) })
            }
        }

        builder.headers {
            if (input.headerDateTime != null) append("X-DateTime", input.headerDateTime.format(TimestampFormat.ISO_8601))
            if (input.headerEpoch != null) append("X-Epoch", input.headerEpoch.format(TimestampFormat.EPOCH_SECONDS))
            if (input.headerHttpDate != null) append("X-Date", input.headerHttpDate.format(TimestampFormat.RFC_5322))
        }

        val serializer = provider()
        serializer.serializeStruct(OBJ_DESCRIPTOR) {
            input.dateTime?.let { field(DATETIME_DESCRIPTOR, it.format(TimestampFormat.ISO_8601)) }
            input.epochSeconds?.let { rawField(EPOCHSECONDS_DESCRIPTOR, it.format(TimestampFormat.EPOCH_SECONDS)) }
            input.httpDate?.let { field(HTTPDATE_DESCRIPTOR, it.format(TimestampFormat.RFC_5322)) }
            input.normal?.let { rawField(NORMAL_DESCRIPTOR, it.format(TimestampFormat.EPOCH_SECONDS)) }
            if (input.timestampList != null) {
                listField(TIMESTAMPLIST_DESCRIPTOR) {
                    for (el0 in input.timestampList) {
                        serializeRaw(el0.format(TimestampFormat.EPOCH_SECONDS))
                    }
                }
            }
        }

        builder.body = ByteArrayContent(serializer.toByteArray())
        if (builder.body !is HttpBody.Empty) {
            builder.headers["Content-Type"] = "application/json"
        }
    }
}
"""
        contents.shouldContainOnlyOnceWithDiff(expectedContents)
        contents.shouldContainOnlyOnce("import software.aws.clientrt.time.TimestampFormat")
    }

    @Test
    fun `it creates blob input request serializer`() {
        // base64 encoding is protocol dependent. The mock protocol generator is based on
        // json protocol though which does encode to base64
        val contents = getTransformFileContents("BlobInputSerializer.kt")
        contents.shouldSyntacticSanityCheck()
        val expectedContents = """
class BlobInputSerializer(private val provider: SerializationProvider) : HttpSerialize<BlobInputRequest> {

    companion object {
        private val PAYLOADBLOB_DESCRIPTOR = SdkFieldDescriptor("payloadBlob", SerialKind.Blob)
        private val OBJ_DESCRIPTOR = SdkObjectDescriptor.build {
            field(PAYLOADBLOB_DESCRIPTOR)
        }
    }

    override suspend fun serialize(builder: HttpRequestBuilder, input: BlobInputRequest) {
        builder.method = HttpMethod.POST

        builder.url {
            path = "/input/blob"
        }

        builder.headers {
            if (input.headerMediaType?.isNotEmpty() == true) append("X-Blob", input.headerMediaType.encodeBase64())
        }

        val serializer = provider()
        serializer.serializeStruct(OBJ_DESCRIPTOR) {
            input.payloadBlob?.let { field(PAYLOADBLOB_DESCRIPTOR, it.encodeBase64String()) }
        }

        builder.body = ByteArrayContent(serializer.toByteArray())
        if (builder.body !is HttpBody.Empty) {
            builder.headers["Content-Type"] = "application/json"
        }
    }
}
"""
        // NOTE: SmokeTestRequest$payload3 is a struct itself, the Serializer interface handles this if the type
        // implements `SdkSerializable`
        contents.shouldContainOnlyOnceWithDiff(expectedContents)
    }

    @Test
    fun `it handles query string literals`() {
        val contents = getTransformFileContents("ConstantQueryStringSerializer.kt")
        contents.shouldSyntacticSanityCheck()
        val label1 = "\${input.hello}" // workaround for raw strings not being able to contain escapes
        val expectedContents = """
class ConstantQueryStringSerializer(private val provider: SerializationProvider) : HttpSerialize<ConstantQueryStringInput> {
    override suspend fun serialize(builder: HttpRequestBuilder, input: ConstantQueryStringInput) {
        builder.method = HttpMethod.GET

        builder.url {
            path = "/ConstantQueryString/$label1"
            parameters {
                append("foo", "bar")
                append("hello", "")
            }
        }

    }
}
"""
        contents.shouldContainOnlyOnce(expectedContents)
    }

    @Test
    fun `it creates smoke test response deserializer`() {
        val contents = getTransformFileContents("SmokeTestDeserializer.kt")
        contents.shouldSyntacticSanityCheck()
        val expectedContents = """
class SmokeTestDeserializer(private val provider: DeserializationProvider): HttpDeserialize<SmokeTestResponse> {

    companion object {
        private val PAYLOAD1_DESCRIPTOR = SdkFieldDescriptor("payload1", SerialKind.String)
        private val PAYLOAD2_DESCRIPTOR = SdkFieldDescriptor("payload2", SerialKind.Integer)
        private val PAYLOAD3_DESCRIPTOR = SdkFieldDescriptor("payload3", SerialKind.Struct)
        private val PAYLOAD4_DESCRIPTOR = SdkFieldDescriptor("payload4", SerialKind.Timestamp)
        private val OBJ_DESCRIPTOR = SdkObjectDescriptor.build {
            field(PAYLOAD1_DESCRIPTOR)
            field(PAYLOAD2_DESCRIPTOR)
            field(PAYLOAD3_DESCRIPTOR)
            field(PAYLOAD4_DESCRIPTOR)
        }
    }

    override suspend fun deserialize(response: HttpResponse): SmokeTestResponse {
        val builder = SmokeTestResponse.dslBuilder()

        builder.intHeader = response.headers["X-Header2"]?.toInt()
        builder.strHeader = response.headers["X-Header1"]
        builder.tsListHeader = response.headers.getAll("X-Header3")?.flatMap(::splitHttpDateHeaderListValues)?.map { Instant.fromRfc5322(it) }

        val payload = response.body.readAll()
        if (payload != null) {
            val deserializer = provider(payload)
            deserializer.deserializeStruct(OBJ_DESCRIPTOR) {
                loop@while (true) {
                    when (findNextFieldIndex()) {
                        PAYLOAD1_DESCRIPTOR.index -> builder.payload1 = deserializeString()
                        PAYLOAD2_DESCRIPTOR.index -> builder.payload2 = deserializeInt()
                        PAYLOAD3_DESCRIPTOR.index -> builder.payload3 = NestedDeserializer().deserialize(deserializer)
                        PAYLOAD4_DESCRIPTOR.index -> builder.payload4 = deserializeString().let { Instant.fromIso8601(it) }
                        null -> break@loop
                        else -> skipValue()
                    }
                }
            }
        }
        return builder.build()
    }
}
"""
        contents.shouldContainOnlyOnceWithDiff(expectedContents)
    }

    @Test
    fun `it deserializes prefix headers`() {
        val contents = getTransformFileContents("PrefixHeadersDeserializer.kt")
        contents.shouldSyntacticSanityCheck()
        val expectedContents = """
        val keysForMember1 = response.headers.names().filter { it.startsWith("X-Foo-") }
        if (keysForMember1.isNotEmpty()) {
            val map = mutableMapOf<String, String>()
            for (hdrKey in keysForMember1) {
                val el = response.headers[hdrKey] ?: continue
                val key = hdrKey.removePrefix("X-Foo-")
                map[key] = el
            }
            builder.member1 = map
        }
"""
        contents.shouldContainOnlyOnce(expectedContents)
    }

    @Test
    fun `it deserializes primitive headers`() {
        val contents = getTransformFileContents("PrimitiveShapesOperationDeserializer.kt")
        contents.shouldSyntacticSanityCheck()
        val expectedContents = """
        builder.hBool = response.headers["X-d"]?.toBoolean() ?: false
        builder.hFloat = response.headers["X-c"]?.toFloat() ?: 0.0f
        builder.hInt = response.headers["X-a"]?.toInt() ?: 0
        builder.hLong = response.headers["X-b"]?.toLong() ?: 0L
        builder.hRequiredInt = response.headers["X-required"]?.toInt() ?: 0
"""
        contents.shouldContainOnlyOnceWithDiff(expectedContents)
    }

    @Test
    fun `it deserializes explicit string payloads`() {
        val contents = getTransformFileContents("ExplicitStringDeserializer.kt")
        contents.shouldSyntacticSanityCheck()
        val expectedContents = """
        val contents = response.body.readAll()?.decodeToString()
        builder.payload1 = contents
"""
        contents.shouldContainOnlyOnce(expectedContents)
    }

    @Test
    fun `it deserializes explicit blob payloads`() {
        val contents = getTransformFileContents("ExplicitBlobDeserializer.kt")
        contents.shouldSyntacticSanityCheck()
        val expectedContents = """
        builder.payload1 = response.body.readAll()
"""
        contents.shouldContainOnlyOnce(expectedContents)
    }

    @Test
    fun `it deserializes explicit streaming blob payloads`() {
        val contents = getTransformFileContents("ExplicitBlobStreamDeserializer.kt")
        contents.shouldSyntacticSanityCheck()
        val expectedContents = """
        builder.payload1 = response.body.toByteStream()
"""
        contents.shouldContainOnlyOnce(expectedContents)
    }

    @Test
    fun `it deserializes explicit struct payloads`() {
        val contents = getTransformFileContents("ExplicitStructDeserializer.kt")
        contents.shouldSyntacticSanityCheck()
        val expectedContents = """
        val payload = response.body.readAll()
        if (payload != null) {
            val deserializer = provider(payload)
            builder.payload1 = Nested2Deserializer().deserialize(deserializer)
        }
"""
        contents.shouldContainOnlyOnce(expectedContents)
    }

    @Test
    fun `it deserializes nested documents with struct members`() {
        // non operational output (nested member somewhere in the graph) that has another non-operational struct as a member
        val contents = getTransformFileContents("Nested3Deserializer.kt")
        contents.shouldSyntacticSanityCheck()
        val expectedContents = """
class Nested3Deserializer {

    companion object {
        private val MEMBER1_DESCRIPTOR = SdkFieldDescriptor("member1", SerialKind.String)
        private val MEMBER2_DESCRIPTOR = SdkFieldDescriptor("member2", SerialKind.String)
        private val MEMBER3_DESCRIPTOR = SdkFieldDescriptor("member3", SerialKind.Struct)
        private val OBJ_DESCRIPTOR = SdkObjectDescriptor.build {
            field(MEMBER1_DESCRIPTOR)
            field(MEMBER2_DESCRIPTOR)
            field(MEMBER3_DESCRIPTOR)
        }
    }

    suspend fun deserialize(deserializer: Deserializer): Nested3 {
        val builder = Nested3.dslBuilder()
        deserializer.deserializeStruct(OBJ_DESCRIPTOR) {
            loop@while (true) {
                when (findNextFieldIndex()) {
                    MEMBER1_DESCRIPTOR.index -> builder.member1 = deserializeString()
                    MEMBER2_DESCRIPTOR.index -> builder.member2 = deserializeString()
                    MEMBER3_DESCRIPTOR.index -> builder.member3 = Nested4Deserializer().deserialize(deserializer)
                    null -> break@loop
                    else -> skipValue()
                }
            }
        }
        return builder.build()
    }
}
"""
        contents.shouldContainOnlyOnceWithDiff(expectedContents)
        contents.shouldContainOnlyOnce("import test.model.Nested3")
    }

    @Test
    fun `it creates deserialize transforms for errors`() {
        // test that a struct member of an input operation shape also gets a serializer
        val (ctx, manifest, generator) = defaultModel.newTestContext()
        generator.generateDeserializers(ctx)
        ctx.delegator.flushWriters()
        assertTrue(manifest.hasFile("src/main/kotlin/test/transform/SmokeTestErrorDeserializer.kt"))
        assertTrue(manifest.hasFile("src/main/kotlin/test/transform/NestedErrorDataDeserializer.kt"))
    }

    @Test
    fun `it creates map of lists serializer`() {
        val mapModel = javaClass.getResource("http-binding-map-model.smithy").asSmithy()

        val contents = getTransformFileContents("MapInputSerializer.kt", mapModel)
        contents.shouldSyntacticSanityCheck()
        val expectedContents = """
class MapInputSerializer(private val provider: SerializationProvider) : HttpSerialize<MapInputRequest> {

    companion object {
        private val MAPOFLISTS_DESCRIPTOR = SdkFieldDescriptor("mapOfLists", SerialKind.Map)
        private val MAPOFLISTS_C0_DESCRIPTOR = SdkFieldDescriptor("mapOfListsC0", SerialKind.List)
        private val OBJ_DESCRIPTOR = SdkObjectDescriptor.build {
            field(MAPOFLISTS_DESCRIPTOR)
        }
    }

    override suspend fun serialize(builder: HttpRequestBuilder, input: MapInputRequest) {
        builder.method = HttpMethod.POST

        builder.url {
            path = "/input/map"
        }

<<<<<<< HEAD
        builder.headers {
            setMissing("Content-Type", "application/json")
        }

        val serializer = provider()
=======
        val serializer = serializationContext.serializationProvider()
>>>>>>> 6492f867
        serializer.serializeStruct(OBJ_DESCRIPTOR) {
            if (input.mapOfLists != null) {
                mapField(MAPOFLISTS_DESCRIPTOR) {
                    input.mapOfLists.forEach { (key, value) -> listEntry(key, MAPOFLISTS_C0_DESCRIPTOR) {
                        for (el1 in value) {
                            serializeInt(el1)
                        }
                    }}
                }
            }
        }

        builder.body = ByteArrayContent(serializer.toByteArray())
        if (builder.body !is HttpBody.Empty) {
            builder.headers["Content-Type"] = "application/json"
        }
    }
}
"""
        contents.shouldContainOnlyOnceWithDiff(expectedContents)
    }

    @Test
    fun `it leaves off content-type`() {
        // GET/HEAD/TRACE/OPTIONS/CONNECT shouldn't specify content-type
        val contents = getTransformFileContents("ConstantQueryStringSerializer.kt")
        contents.shouldNotContain("Content-Type")
    }
}<|MERGE_RESOLUTION|>--- conflicted
+++ resolved
@@ -343,15 +343,7 @@
             path = "/input/union"
         }
 
-<<<<<<< HEAD
-        builder.headers {
-            setMissing("Content-Type", "application/json")
-        }
-
         val serializer = provider()
-=======
-        val serializer = serializationContext.serializationProvider()
->>>>>>> 6492f867
         serializer.serializeStruct(OBJ_DESCRIPTOR) {
             input.payloadUnion?.let { field(PAYLOADUNION_DESCRIPTOR, MyUnionSerializer(it)) }
         }
@@ -945,15 +937,7 @@
             path = "/input/map"
         }
 
-<<<<<<< HEAD
-        builder.headers {
-            setMissing("Content-Type", "application/json")
-        }
-
         val serializer = provider()
-=======
-        val serializer = serializationContext.serializationProvider()
->>>>>>> 6492f867
         serializer.serializeStruct(OBJ_DESCRIPTOR) {
             if (input.mapOfLists != null) {
                 mapField(MAPOFLISTS_DESCRIPTOR) {
