--- conflicted
+++ resolved
@@ -709,13 +709,8 @@
             reference(outputSymbol, SymbolReference.ContextOption.DECLARE)
         }
 
-<<<<<<< HEAD
         ctx.delegator.useSymbolWriter(deserializerSymbol) { writer ->
-            val resolver = getProtocolHttpBindingResolver(ctx)
-=======
-        ctx.delegator.useShapeWriter(deserializerSymbol) { writer ->
             val resolver = getProtocolHttpBindingResolver(ctx.model, ctx.service)
->>>>>>> d78781f9
             val responseBindings = resolver.responseBindings(shape)
             writer
                 .addImport(exceptionDeserializerSymbols)
