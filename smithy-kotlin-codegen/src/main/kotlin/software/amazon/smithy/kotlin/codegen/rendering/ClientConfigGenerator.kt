--- conflicted
+++ resolved
@@ -86,12 +86,6 @@
 
     private fun renderCompanionObject() {
         ctx.writer.withBlock("companion object {", "}") {
-<<<<<<< HEAD
-//            write("@JvmStatic")
-            write("fun fluentBuilder(): FluentBuilder = BuilderImpl()")
-            write("")
-=======
->>>>>>> fdac84b7
             if (builderReturnType != null) {
                 write(
                     "inline operator fun invoke(block: Builder.() -> kotlin.Unit): #T = Builder().apply(block).build()",
