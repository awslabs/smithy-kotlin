--- conflicted
+++ resolved
@@ -476,102 +476,8 @@
         bindings: List<HttpBindingDescriptor>,
         writer: KotlinWriter
     ) {
-<<<<<<< HEAD
-        val protocolHttpBindingResolver = getProtocolHttpBindingResolver(ctx)
-        bindings.forEach {
-            val memberName = it.member.defaultName()
-            val memberTarget = ctx.model.expectShape(it.member.target)
-            val paramName = it.locationName
-            val location = it.location
-            val member = it.member
-            when (memberTarget) {
-                is CollectionShape -> {
-                    val collectionMemberTarget = ctx.model.expectShape(memberTarget.member.target)
-                    val mapFnContents = when (collectionMemberTarget.type) {
-                        ShapeType.TIMESTAMP -> {
-                            // special case of timestamp list
-                            val tsFormat = protocolHttpBindingResolver.determineTimestampFormat(member, location, defaultTimestampFormat)
-                            importTimestampFormat(writer)
-                            // headers/query params need to be a string
-                            formatInstant("it", tsFormat, forceString = true)
-                        }
-                        ShapeType.STRING -> {
-                            if (collectionMemberTarget.hasTrait(EnumTrait::class.java)) {
-                                // collections of enums should be mapped to the raw values
-                                "it.value"
-                            } else {
-                                // collections of string doesn't need mapped to anything
-                                ""
-                            }
-                        }
-                        // default to "toString"
-                        else -> "\"\$it\""
-                    }
-
-                    // appendAll collection parameter 2
-                    val param2 = if (mapFnContents.isEmpty()) "input.$memberName" else "input.$memberName.map { $mapFnContents }"
-                    writer.write(
-                        "if (input.\$1L?.isNotEmpty() == true) appendAll(\"\$2L\", \$3L)",
-                        memberName,
-                        paramName,
-                        param2
-                    )
-                }
-                is TimestampShape -> {
-                    val tsFormat = protocolHttpBindingResolver.determineTimestampFormat(member, location, defaultTimestampFormat)
-                    // headers/query params need to be a string
-                    val formatted = formatInstant("input.$memberName", tsFormat, forceString = true)
-                    writer.write("if (input.\$1L != null) append(\"\$2L\", \$3L)", memberName, paramName, formatted)
-                    importTimestampFormat(writer)
-                }
-                is BlobShape -> {
-                    importBase64Utils(writer)
-                    writer.write(
-                        "if (input.\$1L?.isNotEmpty() == true) append(\"\$2L\", input.\$1L.encodeBase64String())",
-                        memberName,
-                        paramName
-                    )
-                }
-                is StringShape -> {
-                    // NOTE: query parameters are allowed to be empty, whereas headers should omit empty string
-                    // values from serde
-                    if ((location == HttpBinding.Location.QUERY || location == HttpBinding.Location.HEADER) && member.hasTrait(IdempotencyTokenTrait::class.java)) {
-                        // FIXME - needs addressed...need to provide the idempotencyTokenProvider
-                        // Call the idempotency token function if no supplied value.
-                        writer.write("append(\"\$L\", (input.$memberName ?: serializationContext.idempotencyTokenProvider.generateToken()))", paramName)
-                    } else {
-                        val cond =
-                            if (location == HttpBinding.Location.QUERY || memberTarget.hasTrait(EnumTrait::class.java)) {
-                                "input.$memberName != null"
-                            } else {
-                                "input.$memberName?.isNotEmpty() == true"
-                            }
-
-                        val suffix = when {
-                            memberTarget.hasTrait(EnumTrait::class.java) -> {
-                                ".value"
-                            }
-                            memberTarget.hasTrait(MediaTypeTrait::class.java) -> {
-                                importBase64Utils(writer)
-                                ".encodeBase64()"
-                            }
-                            else -> ""
-                        }
-
-                        writer.write("if (\$1L) append(\"\$2L\", \$3L)", cond, paramName, "input.${memberName}$suffix")
-                    }
-                }
-                else -> {
-                    // encode to string
-                    val encodedValue = "\"\${input.$memberName}\""
-                    writer.write("if (input.\$1L != null) append(\"\$2L\", \$3L)", memberName, paramName, encodedValue)
-                }
-            }
-        }
-=======
         val resolver = getProtocolHttpBindingResolver(ctx)
         HttpStringValuesMapSerializer(ctx, bindings, resolver, defaultTimestampFormat).render(writer)
->>>>>>> 6492f867
     }
 
     /**
