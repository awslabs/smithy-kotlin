/*
 * Copyright Amazon.com, Inc. or its affiliates. All Rights Reserved.
 *
 * Licensed under the Apache License, Version 2.0 (the "License").
 * You may not use this file except in compliance with the License.
 * A copy of the License is located at
 *
 *  http://aws.amazon.com/apache2.0
 *
 * or in the "license" file accompanying this file. This file is distributed
 * on an "AS IS" BASIS, WITHOUT WARRANTIES OR CONDITIONS OF ANY KIND, either
 * express or implied. See the License for the specific language governing
 * permissions and limitations under the License.
 */
package software.amazon.smithy.kotlin.codegen.integration

import software.amazon.smithy.codegen.core.CodegenException
import software.amazon.smithy.codegen.core.Symbol
import software.amazon.smithy.codegen.core.SymbolReference
import software.amazon.smithy.kotlin.codegen.*
import software.amazon.smithy.kotlin.codegen.lang.toEscapedLiteral
import software.amazon.smithy.model.knowledge.HttpBinding
import software.amazon.smithy.model.neighbor.RelationshipType
import software.amazon.smithy.model.neighbor.Walker
import software.amazon.smithy.model.shapes.*
import software.amazon.smithy.model.traits.*
import software.amazon.smithy.utils.StringUtils
import java.util.logging.Logger

/**
 * Abstract implementation useful for all HTTP protocols
 */
abstract class HttpBindingProtocolGenerator : ProtocolGenerator {
    private val LOGGER = Logger.getLogger(javaClass.name)

    override val applicationProtocol: ApplicationProtocol = ApplicationProtocol.createDefaultHttpApplicationProtocol()

    /**
     * The default serde format for timestamps.
     */
    protected abstract val defaultTimestampFormat: TimestampFormatTrait.Format

    abstract fun getProtocolHttpBindingResolver(ctx: ProtocolGenerator.GenerationContext): HttpBindingResolver

    /**
     * Get all of the features that should be installed into the `SdkHttpClient` as pipeline middleware
     */
    open fun getHttpFeatures(ctx: ProtocolGenerator.GenerationContext): List<HttpFeature> = listOf()

    /**
     * Get the [HttpProtocolClientGenerator] to be used to render the implementation of the service client interface
     */
    open fun getHttpProtocolClientGenerator(ctx: ProtocolGenerator.GenerationContext): HttpProtocolClientGenerator {
        val features = getHttpFeatures(ctx)
        return HttpProtocolClientGenerator(ctx, features, getProtocolHttpBindingResolver(ctx))
    }

    override fun generateSerializers(ctx: ProtocolGenerator.GenerationContext) {
        val protocolHttpBindingResolver = getProtocolHttpBindingResolver(ctx)
        // render HttpSerialize for all operation inputs
        for (operation in protocolHttpBindingResolver.bindingOperations()) {
            generateOperationSerializer(ctx, operation)
        }

        // generate serde for all shapes that appear as nested on any operation input
        // these types are `SdkSerializable` not `HttpSerialize`
        val shapesRequiringSerializers = resolveRequiredSerializers(ctx)
        generateDocumentSerializers(ctx, shapesRequiringSerializers)
    }

    override fun generateDeserializers(ctx: ProtocolGenerator.GenerationContext) {
        val protocolHttpBindingResolver = getProtocolHttpBindingResolver(ctx)
        // render HttpDeserialize for all operation outputs
        val httpOperations = protocolHttpBindingResolver.bindingOperations()
        for (operation in httpOperations) {
            generateOperationDeserializer(ctx, operation)
        }

        // generate HttpDeserialize for exception types
        val modeledErrors = httpOperations.flatMap { it.errors }.map { ctx.model.expectShape(it) as StructureShape }.toSet()
        modeledErrors.forEach { generateExceptionDeserializer(ctx, it) }

        // generate serde for all shapes that appear as nested on any operation output
        // these types are independent document deserializers, they do not implement `HttpDeserialize`
        val shapesRequiringDeserializers = resolveRequiredDeserializers(ctx)
        generateDocumentDeserializers(ctx, shapesRequiringDeserializers)
    }

    override fun generateProtocolClient(ctx: ProtocolGenerator.GenerationContext) {
        val symbol = ctx.symbolProvider.toSymbol(ctx.service)
        ctx.delegator.useFileWriter("Default${symbol.name}.kt", ctx.settings.pkg.name) { writer ->
            val clientGenerator = getHttpProtocolClientGenerator(ctx)
            clientGenerator.render(writer)
        }
    }

    /**
     * Find and return the set of shapes that are not operation inputs but do require a serializer
     *
     * Operation inputs get an implementation of `HttpSerialize`, everything else gets an implementation
     * of `SdkSerializable`.
     *
     * @return The set of shapes that require a serializer implementation
     */
    private fun resolveRequiredSerializers(ctx: ProtocolGenerator.GenerationContext): Set<Shape> {
        // all top level operation inputs get an HttpSerialize
        // any structure or union shape that shows up as a nested member (direct or indirect)
        // as well as collections of the same requires a serializer implementation though
        val protocolHttpBindingResolver = getProtocolHttpBindingResolver(ctx)
        val topLevelMembers = protocolHttpBindingResolver.bindingOperations()
            .filter { it.input.isPresent }
            .flatMap {
                val inputShape = ctx.model.expectShape(it.input.get())
                inputShape.members()
            }
            .map { ctx.model.expectShape(it.target) }
            .filter { it.isStructureShape || it.isUnionShape || it is CollectionShape || it.isMapShape }
            .toSet()

        return walkNestedShapesRequiringSerde(ctx, topLevelMembers)
    }

    /**
     * Find and return the set of shapes that are not operation outputs but do require a deserializer
     *
     * Operation outputs get an implementation of `HttpDeserialize`, everything else gets a `deserialize()`
     * implementation
     *
     * @return The set of shapes that require a deserializer implementation
     */
    private fun resolveRequiredDeserializers(ctx: ProtocolGenerator.GenerationContext): Set<Shape> {
        // All top level operation outputs and errors get an HttpDeserialize implementation.
        // Any structure or union shape that shows up as a nested member, direct or indirect (of either the operation
        // or it's errors), as well as collections of the same requires a deserializer implementation though.

        // add shapes reachable from the operational output itself
        val protocolHttpBindingResolver = getProtocolHttpBindingResolver(ctx)
        val topLevelMembers = protocolHttpBindingResolver.bindingOperations()
            .filter { it.output.isPresent }
            .flatMap {
                val outputShape = ctx.model.expectShape(it.output.get())
                outputShape.members()
            }
            .map { ctx.model.expectShape(it.target) }
            .filter { it.isStructureShape || it.isUnionShape || it is CollectionShape || it.isMapShape }
            .toMutableSet()

        // add shapes reachable from operational errors
        val modeledErrors = protocolHttpBindingResolver.bindingOperations()
            .flatMap { it.errors }
            .flatMap { ctx.model.expectShape(it).members() }
            .map { ctx.model.expectShape(it.target) }
            .filter { it.isStructureShape || it.isUnionShape || it is CollectionShape || it.isMapShape }
            .toSet()

        topLevelMembers += modeledErrors

        return walkNestedShapesRequiringSerde(ctx, topLevelMembers)
    }

    private fun walkNestedShapesRequiringSerde(ctx: ProtocolGenerator.GenerationContext, shapes: Set<Shape>): Set<Shape> {
        val resolved = mutableSetOf<Shape>()
        val walker = Walker(ctx.model)

        // walk all the shapes in the set and find all other
        // structs/unions (or collections thereof) in the graph from that shape
        shapes.forEach { shape ->
            walker.iterateShapes(shape) { relationship ->
                when (relationship.relationshipType) {
                    RelationshipType.MEMBER_TARGET,
                    RelationshipType.STRUCTURE_MEMBER,
                    RelationshipType.LIST_MEMBER,
                    RelationshipType.SET_MEMBER,
                    RelationshipType.MAP_VALUE,
                    RelationshipType.UNION_MEMBER -> true
                    else -> false
                }
            }.forEach { walkedShape ->
                if (walkedShape.type == ShapeType.STRUCTURE || walkedShape.type == ShapeType.UNION) {
                    resolved.add(walkedShape)
                }
            }
        }
        return resolved
    }

    /**
     * Generate `SdkSerializable` serializer for all shapes in the set
     */
    private fun generateDocumentSerializers(ctx: ProtocolGenerator.GenerationContext, shapes: Set<Shape>) {
        for (shape in shapes) {
            val symbol = ctx.symbolProvider.toSymbol(shape)
<<<<<<< HEAD

            val serializerSymbol = buildSymbol {
                definitionFile = "${symbol.documentSerializerName()}.kt"
                name = symbol.documentSerializerName()
                namespace = "${ctx.settings.moduleName}.transform"

                // serializer class for the shape takes the shape's symbol as input
                // ensure we get an import statement to the symbol from the .model package
                reference(symbol, SymbolReference.ContextOption.DECLARE)
            }
=======
            // serializer class for the shape takes the shape's symbol as input
            // ensure we get an import statement to the symbol from the .model package
            val reference = SymbolReference.builder()
                .symbol(symbol)
                .options(SymbolReference.ContextOption.DECLARE)
                .build()
            val serializerSymbol = Symbol.builder()
                .definitionFile("${symbol.name}Serializer.kt")
                .name("${symbol.name}Serializer")
                .namespace("${ctx.settings.pkg.name}.transform", ".")
                .addReference(reference)
                .build()
>>>>>>> 724b7871

            ctx.delegator.useShapeWriter(serializerSymbol) { writer ->
                renderDocumentSerializer(ctx, symbol, shape, serializerSymbol, writer)
            }
        }
    }

    /**
     * Actually renders the `SdkSerializable` implementation for the given symbol/shape
     * @param ctx The codegen context
     * @param symbol The symbol to generate a serializer implementation for
     * @param shape The corresponding shape
     * @param serializerSymbol The symbol for the serializer class that wraps the [symbol]
     * @param writer The codegen writer to render to
     */
    private fun renderDocumentSerializer(
        ctx: ProtocolGenerator.GenerationContext,
        symbol: Symbol,
        shape: Shape,
        serializerSymbol: Symbol,
        writer: KotlinWriter
    ) {
        importSerdePackage(writer)

        writer.write("")
            .openBlock("class #T(val input: #T) : SdkSerializable {", serializerSymbol, symbol)
            .call {
                renderSerdeCompanionObject(ctx, shape.members().toList(), writer)
            }
            .call {
                writer.withBlock("override fun serialize(serializer: Serializer) {", "}") {
                    if (shape.isUnionShape) {
                        SerializeUnionGenerator(ctx, shape.members().toList(), writer, defaultTimestampFormat).render()
                    } else {
                        SerializeStructGenerator(ctx, shape.members().toList(), writer, defaultTimestampFormat).render()
                    }
                }
            }
            .closeBlock("}")
    }

    /**
     * Generate request serializer (HttpSerialize) for an operation
     */
    private fun generateOperationSerializer(ctx: ProtocolGenerator.GenerationContext, op: OperationShape) {
        if (!op.input.isPresent) {
            return
        }

        val inputShape = ctx.model.expectShape(op.input.get())
        val inputSymbol = ctx.symbolProvider.toSymbol(inputShape)

        // operation input shapes could be re-used across one or more operations. The protocol details may
        // be different though (e.g. uri/method). We need to generate a serializer/deserializer per/operation
        // NOT per input/output shape
<<<<<<< HEAD
        val serializerSymbol = buildSymbol {
            definitionFile = "${op.serializerName()}.kt"
            name = op.serializerName()
            namespace = "${ctx.settings.moduleName}.transform"

            reference(inputSymbol, SymbolReference.ContextOption.DECLARE)
        }
=======
        val serializerSymbol = Symbol.builder()
            .definitionFile("${op.serializerName()}.kt")
            .name(op.serializerName())
            .namespace("${ctx.settings.pkg.name}.transform", ".")
            .addReference(ref)
            .build()
>>>>>>> 724b7871

        val protocolHttpBindingResolver = getProtocolHttpBindingResolver(ctx)
        val httpTrait = protocolHttpBindingResolver.httpTrait(op)
        val requestBindings = protocolHttpBindingResolver.requestBindings(op)
        ctx.delegator.useShapeWriter(serializerSymbol) { writer ->
            // import all of http, http.request, and serde packages. All serializers requires one or more of the symbols
            // and most require quite a few. Rather than try and figure out which specific ones are used just take them
            // all to ensure all the various DSL builders are available, etc
            importSerdePackage(writer)
            writer.addImport(KotlinDependency.CLIENT_RT_HTTP.namespace, "*")
            writer.addImport("${KotlinDependency.CLIENT_RT_HTTP.namespace}.request", "*")
            writer.addImport("${KotlinDependency.CLIENT_RT_HTTP.namespace}.feature", "HttpSerialize")
            writer.addImport("${KotlinDependency.CLIENT_RT_HTTP.namespace}.feature", "SerializationContext")

            writer.write("")
                .openBlock("class #T(val input: #T) : HttpSerialize {", serializerSymbol, inputSymbol)
                .call {
                    val memberShapes = requestBindings.filter { it.location == HttpBinding.Location.DOCUMENT }.map { it.member }
                    renderSerdeCompanionObject(ctx, memberShapes, writer)
                }
                .call {
                    val contentType = protocolHttpBindingResolver.determineRequestContentType(op)
                    renderHttpSerialize(ctx, httpTrait, contentType, requestBindings, writer)
                }
                .closeBlock("}")
        }
    }

    /**
     * Generate the field descriptors
     */
    private fun renderSerdeCompanionObject(
        ctx: ProtocolGenerator.GenerationContext,
        members: List<MemberShape>,
        writer: KotlinWriter
    ) {
        if (members.isEmpty()) return
        writer.write("")
            .withBlock("companion object {", "}") {
                val sortedMembers = members.sortedBy { it.memberName }
                for (member in sortedMembers) {
                    val serialName = member.getTrait(JsonNameTrait::class.java).map { it.value }.orElse(member.memberName)
                    val serialKind = ctx.model.expectShape(member.target).serialKind()
                    val memberTarget = ctx.model.expectShape(member.target)
                    write("private val #L = SdkFieldDescriptor(#S, $serialKind)", member.descriptorName(), serialName)

                    val nestedMember = memberTarget.childShape(ctx)
                    if (nestedMember?.isContainerShape() == true) {
                        renderNestedFieldDescriptors(ctx, member, nestedMember, 0, writer)
                    }
                }
                writer.withBlock("private val OBJ_DESCRIPTOR = SdkObjectDescriptor.build {", "}") {
                    for (member in sortedMembers) {
                        write("field(#L)", member.descriptorName())
                    }
                }
            }
            .write("")
    }

    /**
     * Generate field descriptors for nested serialization types.
     */
    private fun renderNestedFieldDescriptors(ctx: ProtocolGenerator.GenerationContext, rootShape: MemberShape, childShape: Shape, level: Int, writer: KotlinWriter) {
        val childName = rootShape.descriptorName("_C$level")
        val serialName = rootShape.getTrait(JsonNameTrait::class.java).map { it.value }.orElse("${rootShape.memberName}C$level")
        val nestedSerialKind = childShape.serialKind()

        writer.write("private val #L = SdkFieldDescriptor(#S, $nestedSerialKind)", childName, serialName)

        val nestedMember = childShape.childShape(ctx)
        if (nestedMember?.isContainerShape() == true) renderNestedFieldDescriptors(ctx, rootShape, nestedMember, level + 1, writer)
    }

    // replace labels with any path bindings
    private fun resolveUriPath(
        ctx: ProtocolGenerator.GenerationContext,
        httpTrait: HttpTrait,
        pathBindings: List<HttpBindingDescriptor>,
        writer: KotlinWriter
    ): String {
        return httpTrait.uri.segments.joinToString(
            separator = "/",
            prefix = "/",
            postfix = "",
            transform = { segment ->
                if (segment.isLabel) {
                    // spec dictates member name and label name MUST be the same
                    val binding = pathBindings.find { binding ->
                        binding.memberName == segment.content
                    } ?: throw CodegenException("failed to find corresponding member for httpLabel `${segment.content}")

                    // shape must be string, number, boolean, or timestamp
                    val targetShape = ctx.model.expectShape(binding.member.target)
                    if (targetShape.isTimestampShape) {
                        importTimestampFormat(writer)
                        val protocolHttpBindingResolver = getProtocolHttpBindingResolver(ctx)
                        val tsFormat = protocolHttpBindingResolver.determineTimestampFormat(
                            binding.member,
                            HttpBinding.Location.LABEL,
                            defaultTimestampFormat
                        )
                        val tsLabel = formatInstant("input.${binding.member.defaultName()}?", tsFormat, forceString = true)
                        "\${$tsLabel}"
                    } else {
                        "\${input.${binding.member.defaultName()}}"
                    }
                } else {
                    // literal
                    segment.content.toEscapedLiteral()
                }
            }
        )
    }

    private fun renderHttpSerialize(
        ctx: ProtocolGenerator.GenerationContext,
        httpTrait: HttpTrait,
        contentType: String,
        requestBindings: List<HttpBindingDescriptor>,
        writer: KotlinWriter
    ) {
        writer.openBlock("override suspend fun serialize(builder: HttpRequestBuilder, serializationContext: SerializationContext) {")
            .write("builder.method = HttpMethod.#L", httpTrait.method.toUpperCase())
            .write("")
            .call {
                // URI components
                val pathBindings = requestBindings.filter { it.location == HttpBinding.Location.LABEL }
                val queryBindings = requestBindings.filter { it.location == HttpBinding.Location.QUERY }
                val resolvedPath = resolveUriPath(ctx, httpTrait, pathBindings, writer)

                writer.withBlock("builder.url {", "}") {
                    // Path
                    write("path = \"#L\"", resolvedPath)

                    // Query Parameters
                    renderQueryParameters(ctx, httpTrait.uri.queryLiterals, queryBindings, writer)
                }
            }
            .write("")
            .call {
                // headers
                val headerBindings = requestBindings
                    .filter { it.location == HttpBinding.Location.HEADER }
                    .sortedBy { it.memberName }

                val prefixHeaderBindings = requestBindings
                    .filter { it.location == HttpBinding.Location.PREFIX_HEADERS }

                if (headerBindings.isNotEmpty() || prefixHeaderBindings.isNotEmpty()) {
                    writer.withBlock("builder.headers {", "}") {
                        renderStringValuesMapParameters(ctx, headerBindings, writer)
                        prefixHeaderBindings.forEach {
                            writer.withBlock("input.${it.member.defaultName()}?.filter { it.value != null }?.forEach { (key, value) ->", "}") {
                                write("append(\"#L\$key\", value!!)", it.locationName)
                            }
                        }
                    }
                }
            }
            .write("")
            .callIf(hasHttpBody(requestBindings)) {
                // payload member(s)
                val httpPayload = requestBindings.firstOrNull { it.location == HttpBinding.Location.PAYLOAD }
                if (httpPayload != null) {
                    renderExplicitHttpPayloadSerializer(ctx, httpPayload, writer)
                } else {
                    // Unbound document members that should be serialized into the document format for the protocol.
                    // The generated code is the same across protocols and the serialization provider instance
                    // passed into the function is expected to handle the formatting required by the protocol
                    val documentMembers = requestBindings
                        .filter { it.location == HttpBinding.Location.DOCUMENT }
                        .sortedBy { it.memberName }

                    renderUnboundPayloadSerde(ctx, documentMembers, writer)
                }

                // render content-type as last thing once the body has been set
                writer.openBlock("if (builder.body !is HttpBody.Empty) {", "}") {
                    writer.write("builder.headers[\"Content-Type\"] = #S", contentType)
                }
            }
            .closeBlock("}")
    }

    private fun renderQueryParameters(
        ctx: ProtocolGenerator.GenerationContext,
        // literals in the URI
        queryLiterals: Map<String, String>,
        // shape bindings
        queryBindings: List<HttpBindingDescriptor>,
        writer: KotlinWriter
    ) {

        if (queryBindings.isEmpty() && queryLiterals.isEmpty()) return

        writer.withBlock("parameters {", "}") {
            queryLiterals.forEach { (key, value) ->
                writer.write("append(#S, #S)", key, value)
            }
            renderStringValuesMapParameters(ctx, queryBindings, writer)
        }
    }

    // shared implementation for rendering members that belong to StringValuesMap (e.g. Header or Query parameters)
    private fun renderStringValuesMapParameters(
        ctx: ProtocolGenerator.GenerationContext,
        bindings: List<HttpBindingDescriptor>,
        writer: KotlinWriter
    ) {
        val resolver = getProtocolHttpBindingResolver(ctx)
        HttpStringValuesMapSerializer(ctx, bindings, resolver, defaultTimestampFormat).render(writer)
    }

    /**
     * Render serialization for member(s) not bound to any other http traits, these members are serialized using
     * the protocol specific document format
     *
     * @param ctx The code generation context
     * @param members The document members to serialize
     * @param writer The code writer to render to
     */
    private fun renderUnboundPayloadSerde(
        ctx: ProtocolGenerator.GenerationContext,
        members: List<HttpBindingDescriptor>,
        writer: KotlinWriter
    ) {
        if (members.isEmpty()) return

        writer.addImport("${KotlinDependency.CLIENT_RT_HTTP.namespace}.content", "ByteArrayContent")
        writer.write("val serializer = serializationContext.serializationProvider()")
            .call {
                val renderForMembers = members.map { it.member }
                SerializeStructGenerator(ctx, renderForMembers, writer, defaultTimestampFormat).render()
            }
            .write("")
            .write("builder.body = ByteArrayContent(serializer.toByteArray())")
    }

    /**
     * Render serialization for a member bound with the `httpPayload` trait
     *
     * @param ctx The code generation context
     * @param binding The explicit payload binding
     * @param writer The code writer to render to
     */
    private fun renderExplicitHttpPayloadSerializer(
        ctx: ProtocolGenerator.GenerationContext,
        binding: HttpBindingDescriptor,
        writer: KotlinWriter
    ) {
        // explicit payload member as the sole payload
        val memberName = binding.member.defaultName()
        writer.openBlock("if (input.#L != null) {", memberName)

        val target = ctx.model.expectShape(binding.member.target)

        when (target.type) {
            ShapeType.BLOB -> {
                val isBinaryStream = ctx.model.expectShape(binding.member.target).hasTrait<StreamingTrait>()
                if (isBinaryStream) {
                    writer.write("builder.body = input.#L.toHttpBody() ?: HttpBody.Empty", memberName)
                } else {
                    writer.addImport("${KotlinDependency.CLIENT_RT_HTTP.namespace}.content", "ByteArrayContent")
                    writer.write("builder.body = ByteArrayContent(input.#L)", memberName)
                }
            }
            ShapeType.STRING -> {
                writer.addImport("${KotlinDependency.CLIENT_RT_HTTP.namespace}.content", "ByteArrayContent")
                val contents = if (target.isEnum) {
                    "$memberName.value"
                } else {
                    memberName
                }
                writer.write("builder.body = ByteArrayContent(input.#L.toByteArray())", contents)
            }
            ShapeType.STRUCTURE, ShapeType.UNION -> {
                // delegate to the member serializer
                writer.addImport("${KotlinDependency.CLIENT_RT_HTTP.namespace}.content", "ByteArrayContent")
                val memberSymbol = ctx.symbolProvider.toSymbol(binding.member)
                writer.write("val serializer = serializationContext.serializationProvider()")
                    .write("#L(input.#L).serialize(serializer)", memberSymbol.documentSerializerName(), memberName)
                    .write("builder.body = ByteArrayContent(serializer.toByteArray())")
            }
            ShapeType.DOCUMENT -> {
                // TODO - deal with document members
            }
            else -> throw CodegenException("member shape ${binding.member} serializer not implemented yet")
        }
        writer.closeBlock("}")
    }

    /**
     * Generate request deserializer (HttpDeserialize) for an operation
     */
    private fun generateOperationDeserializer(ctx: ProtocolGenerator.GenerationContext, op: OperationShape) {
        if (!op.output.isPresent) {
            return
        }

        val outputShape = ctx.model.expectShape(op.output.get())
        val outputSymbol = ctx.symbolProvider.toSymbol(outputShape)

        // operation output shapes could be re-used across one or more operations. The protocol details may
        // be different though (e.g. uri/method). We need to generate a serializer/deserializer per/operation
        // NOT per input/output shape
<<<<<<< HEAD
        val deserializerSymbol = buildSymbol {
            definitionFile = "${op.deserializerName()}.kt"
            name = op.deserializerName()
            namespace = "${ctx.settings.moduleName}.transform"

            reference(outputSymbol, SymbolReference.ContextOption.DECLARE)
        }
=======
        val deserializerSymbol = Symbol.builder()
            .definitionFile("${op.deserializerName()}.kt")
            .name(op.deserializerName())
            .namespace("${ctx.settings.pkg.name}.transform", ".")
            .addReference(ref)
            .build()
>>>>>>> 724b7871

        val protocolHttpBindingResolver = getProtocolHttpBindingResolver(ctx)
        val responseBindings = protocolHttpBindingResolver.responseBindings(op)
        ctx.delegator.useShapeWriter(deserializerSymbol) { writer ->
            // import all of http, http.response , and serde packages. All serializers requires one or more of the symbols
            // and most require quite a few. Rather than try and figure out which specific ones are used just take them
            // all to ensure all the various DSL builders are available, etc
            importSerdePackage(writer)
            writer.addImport(KotlinDependency.CLIENT_RT_HTTP.namespace, "*")
            writer.addImport("${KotlinDependency.CLIENT_RT_HTTP.namespace}.response", "HttpResponse")
            writer.addImport("${KotlinDependency.CLIENT_RT_HTTP.namespace}.feature", "HttpDeserialize")
            writer.addImport("${KotlinDependency.CLIENT_RT_HTTP.namespace}.feature", "DeserializationProvider")

            writer.write("")
                .openBlock("class #T : HttpDeserialize {", deserializerSymbol)
                .write("")
                .call {
                    val memberShapes = responseBindings
                        .filter { it.location == HttpBinding.Location.DOCUMENT }
                        .map { it.member }
                    renderSerdeCompanionObject(ctx, memberShapes, writer)
                }
                .write("")
                .call {
                    renderHttpDeserialize(ctx, outputSymbol, responseBindings, writer)
                }
                .closeBlock("}")
        }
    }

    /**
     * Generate HttpDeserialize for a modeled error (exception)
     */
    private fun generateExceptionDeserializer(ctx: ProtocolGenerator.GenerationContext, shape: StructureShape) {
        val outputSymbol = ctx.symbolProvider.toSymbol(shape)

<<<<<<< HEAD
        val deserializerSymbol = buildSymbol {
            val deserializerName = "${outputSymbol.name}Deserializer"
            definitionFile = "$deserializerName.kt"
            name = deserializerName
            namespace = "${ctx.settings.moduleName}.transform"
            reference(outputSymbol, SymbolReference.ContextOption.DECLARE)
        }
=======
        val ref = SymbolReference.builder()
            .symbol(outputSymbol)
            .options(SymbolReference.ContextOption.DECLARE)
            .build()

        val deserializerName = "${outputSymbol.name}Deserializer"
        val deserializerSymbol = Symbol.builder()
            .definitionFile("$deserializerName.kt")
            .name(deserializerName)
            .namespace("${ctx.settings.pkg.name}.transform", ".")
            .addReference(ref)
            .build()
>>>>>>> 724b7871

        ctx.delegator.useShapeWriter(deserializerSymbol) { writer ->
            importSerdePackage(writer)
            writer.addImport(KotlinDependency.CLIENT_RT_HTTP.namespace, "*")
            writer.addImport("${KotlinDependency.CLIENT_RT_HTTP.namespace}.response", "HttpResponse")
            writer.addImport("${KotlinDependency.CLIENT_RT_HTTP.namespace}.feature", "HttpDeserialize")
            writer.addImport("${KotlinDependency.CLIENT_RT_HTTP.namespace}.feature", "DeserializationProvider")

            writer.write("")
                .openBlock("class #T : HttpDeserialize {", deserializerSymbol)
                .write("")
                .call {
                    val documentMembers = shape.members().filterNot {
                        it.hasTrait<HttpHeaderTrait>() || it.hasTrait<HttpPrefixHeadersTrait>()
                    }

                    renderSerdeCompanionObject(ctx, documentMembers, writer)
                }
                .write("")
                .call {
                    val protocolHttpBindingResolver = getProtocolHttpBindingResolver(ctx)
                    val responseBindings = protocolHttpBindingResolver.responseBindings(shape)
                    renderHttpDeserialize(ctx, outputSymbol, responseBindings, writer)
                }
                .closeBlock("}")
        }
    }

    private fun renderHttpDeserialize(
        ctx: ProtocolGenerator.GenerationContext,
        outputSymbol: Symbol,
        responseBindings: List<HttpBindingDescriptor>,
        writer: KotlinWriter
    ) {
        writer.openBlock(
            "override suspend fun deserialize(response: HttpResponse, provider: DeserializationProvider): #L {",
            outputSymbol.name
        )
            .write("val builder = ${outputSymbol.name}.dslBuilder()")
            .write("")
            .call {
                // headers
                val headerBindings = responseBindings
                    .filter { it.location == HttpBinding.Location.HEADER }
                    .sortedBy { it.memberName }

                renderDeserializeHeaders(ctx, headerBindings, writer)

                // prefix headers
                // spec: "Only a single structure member can be bound to httpPrefixHeaders"
                responseBindings.firstOrNull { it.location == HttpBinding.Location.PREFIX_HEADERS }
                    ?.let {
                        renderDeserializePrefixHeaders(ctx, it, writer)
                    }
            }
            .write("")
            .call {
                // document members
                // payload member(s)
                val httpPayload = responseBindings.firstOrNull { it.location == HttpBinding.Location.PAYLOAD }
                if (httpPayload != null) {
                    renderExplicitHttpPayloadDeserializer(ctx, httpPayload, writer)
                } else {
                    // Unbound document members that should be deserialized from the document format for the protocol.
                    // The generated code is the same across protocols and the serialization provider instance
                    // passed into the function is expected to handle the formatting required by the protocol
                    val documentMembers = responseBindings
                        .filter { it.location == HttpBinding.Location.DOCUMENT }
                        .sortedBy { it.memberName }
                        .map { it.member }

                    if (documentMembers.isNotEmpty()) {
                        writer.write("val payload = response.body.readAll()")
                        writer.withBlock("if (payload != null) {", "}") {
                            writer.write("val deserializer = provider(payload)")
                            DeserializeStructGenerator(ctx, documentMembers, writer, defaultTimestampFormat).render()
                        }
                    }
                }
            }
            .call {
                responseBindings.firstOrNull { it.location == HttpBinding.Location.RESPONSE_CODE }
                    ?.let {
                        renderDeserializeResponseCode(ctx, it, writer)
                    }
            }
            .write("return builder.build()")
            .closeBlock("}")
    }

    /**
     * Render mapping http response code value to response type.
     */
    private fun renderDeserializeResponseCode(ctx: ProtocolGenerator.GenerationContext, binding: HttpBindingDescriptor, writer: KotlinWriter) {
        val memberName = binding.member.defaultName()
        val memberTarget = ctx.model.expectShape(binding.member.target)

        check(memberTarget.type == ShapeType.INTEGER) { "Unexpected target type in response code deserialization: ${memberTarget.id} (${memberTarget.type})" }

        writer.write("builder.#L = response.status.value", memberName)
    }

    /**
     * Render deserialization of all members bound to a response header
     */
    private fun renderDeserializeHeaders(
        ctx: ProtocolGenerator.GenerationContext,
        bindings: List<HttpBindingDescriptor>,
        writer: KotlinWriter
    ) {
        val protocolHttpBindingResolver = getProtocolHttpBindingResolver(ctx)
        bindings.forEach { hdrBinding ->
            val memberTarget = ctx.model.expectShape(hdrBinding.member.target)
            val memberName = hdrBinding.member.defaultName()
            val headerName = hdrBinding.locationName

            val targetSymbol = ctx.symbolProvider.toSymbol(hdrBinding.member)
            val defaultValuePostfix = if (targetSymbol.isNotBoxed && targetSymbol.defaultValue() != null) {
                " ?: ${targetSymbol.defaultValue()}"
            } else {
                ""
            }

            when (memberTarget) {
                is NumberShape -> {
                    writer.write(
                        "builder.#L = response.headers[#S]?.#L$defaultValuePostfix",
                        memberName, headerName, stringToNumber(memberTarget)
                    )
                }
                is BooleanShape -> {
                    writer.write(
                        "builder.#L = response.headers[#S]?.toBoolean()$defaultValuePostfix",
                        memberName, headerName
                    )
                }
                is BlobShape -> {
                    importBase64Utils(writer)
                    writer.write("builder.#L = response.headers[#S]?.decodeBase64()", memberName, headerName)
                }
                is StringShape -> {
                    when {
                        memberTarget.isEnum -> {
                            val enumSymbol = ctx.symbolProvider.toSymbol(memberTarget)
                            writer.addImport(enumSymbol)
                            writer.write(
                                "builder.#L = response.headers[#S]?.let { #L.fromValue(it) }",
                                memberName,
                                headerName,
                                enumSymbol.name
                            )
                        }
                        memberTarget.hasTrait<MediaTypeTrait>() -> {
                            importBase64Utils(writer)
                            writer.write("builder.#L = response.headers[#S]?.decodeBase64()", memberName, headerName)
                        }
                        else -> {
                            writer.write("builder.#L = response.headers[#S]", memberName, headerName)
                        }
                    }
                }
                is TimestampShape -> {
                    val tsFormat = protocolHttpBindingResolver.determineTimestampFormat(
                        hdrBinding.member,
                        HttpBinding.Location.HEADER,
                        defaultTimestampFormat
                    )
                    importInstant(writer)

                    writer.write(
                        "builder.#L = response.headers[#S]?.let { #L }",
                        memberName, headerName, parseInstant("it", tsFormat)
                    )
                }
                is CollectionShape -> {
                    // member > boolean, number, string, or timestamp
                    // headers are List<String>, get the internal mapping function contents (if any) to convert
                    // to the target symbol type

                    // we also have to handle multiple comma separated values (e.g. 'X-Foo': "1, 2, 3"`)
                    var splitFn = "splitHeaderListValues"
                    val conversion = when (val collectionMemberTarget = ctx.model.expectShape(memberTarget.member.target)) {
                        is BooleanShape -> "it.toBoolean()"
                        is NumberShape -> "it." + stringToNumber(collectionMemberTarget)
                        is TimestampShape -> {
                            val tsFormat = protocolHttpBindingResolver.determineTimestampFormat(
                                hdrBinding.member,
                                HttpBinding.Location.HEADER,
                                defaultTimestampFormat
                            )
                            if (tsFormat == TimestampFormatTrait.Format.HTTP_DATE) {
                                splitFn = "splitHttpDateHeaderListValues"
                            }
                            importInstant(writer)
                            parseInstant("it", tsFormat)
                        }
                        is StringShape -> {
                            when {
                                collectionMemberTarget.isEnum -> {
                                    val enumSymbol = ctx.symbolProvider.toSymbol(collectionMemberTarget)
                                    writer.addImport(enumSymbol)
                                    "${enumSymbol.name}.fromValue(it)"
                                }
                                collectionMemberTarget.hasTrait<MediaTypeTrait>() -> {
                                    importBase64Utils(writer)
                                    "it.decodeBase64()"
                                }
                                else -> ""
                            }
                        }
                        else -> throw CodegenException("invalid member type for header collection: binding: $hdrBinding; member: $memberName")
                    }

                    val toCollectionType = when {
                        memberTarget.isListShape -> ""
                        memberTarget.isSetShape -> "?.toSet()"
                        else -> throw CodegenException("unknown collection shape: $memberTarget")
                    }

                    val mapFn = if (conversion.isNotEmpty()) "?.map { $conversion }" else ""

                    writer.addImport("${KotlinDependency.CLIENT_RT_HTTP.namespace}.util", splitFn)
                    writer.write("builder.#L = response.headers.getAll(#S)?.flatMap(::$splitFn)${mapFn}$toCollectionType", memberName, headerName)
                }
                else -> throw CodegenException("unknown deserialization: header binding: $hdrBinding; member: `$memberName`")
            }
        }
    }

    private fun renderDeserializePrefixHeaders(
        ctx: ProtocolGenerator.GenerationContext,
        binding: HttpBindingDescriptor,
        writer: KotlinWriter
    ) {
        // prefix headers MUST target string or collection-of-string
        val targetShape = ctx.model.expectShape(binding.member.target) as? MapShape
            ?: throw CodegenException("prefixHeader bindings can only be attached to Map shapes")

        val targetValueShape = ctx.model.expectShape(targetShape.value.target)
        val targetValueSymbol = ctx.symbolProvider.toSymbol(targetValueShape)
        val prefix = binding.locationName
        val memberName = binding.member.defaultName()

        val keyCollName = "keysFor${memberName.capitalize()}"
        val filter = if (prefix?.isNotEmpty() == true) ".filter { it.startsWith(\"$prefix\") }" else ""

        writer.write("val $keyCollName = response.headers.names()$filter")
        writer.openBlock("if ($keyCollName.isNotEmpty()) {")
            .write("val map = mutableMapOf<String, ${targetValueSymbol.name}>()")
            .openBlock("for (hdrKey in $keyCollName) {")
            .call {
                val getFn = when (targetValueShape) {
                    is StringShape -> "[hdrKey]"
                    is ListShape -> ".getAll(hdrKey)"
                    is SetShape -> ".getAll(hdrKey)?.toSet()"
                    else -> throw CodegenException("invalid httpPrefixHeaders usage on ${binding.member}")
                }
                // get()/getAll() returns String? or List<String>?, this shouldn't ever trigger the continue though...
                writer.write("val el = response.headers$getFn ?: continue")
                if (prefix?.isNotEmpty() == true) {
                    writer.write("val key = hdrKey.removePrefix(#S)", prefix)
                    writer.write("map[key] = el")
                } else {
                    writer.write("map[hdrKey] = el")
                }
            }
            .closeBlock("}")
            .write("builder.$memberName = map")
            .closeBlock("}")
    }

    private fun renderExplicitHttpPayloadDeserializer(
        ctx: ProtocolGenerator.GenerationContext,
        binding: HttpBindingDescriptor,
        writer: KotlinWriter
    ) {
        val memberName = binding.member.defaultName()
        val target = ctx.model.expectShape(binding.member.target)
        val targetSymbol = ctx.symbolProvider.toSymbol(target)
        when (target.type) {
            ShapeType.STRING -> {
                writer.write("val contents = response.body.readAll()?.decodeToString()")
                if (target.isEnum) {
                    writer.addImport(targetSymbol)
                    writer.write("builder.$memberName = contents?.let { ${targetSymbol.name}.fromValue(it) }")
                } else {
                    writer.write("builder.$memberName = contents")
                }
            }
            ShapeType.BLOB -> {
                val isBinaryStream = target.hasTrait<StreamingTrait>()
                val conversion = if (isBinaryStream) {
                    "toByteStream()"
                } else {
                    "readAll()"
                }
                writer.write("builder.$memberName = response.body.$conversion")
            }
            ShapeType.STRUCTURE, ShapeType.UNION -> {
                // delegate to the member deserializer
                writer.write("val payload = response.body.readAll()")
                writer.openBlock("if (payload != null) {")
                    .write("val deserializer = provider(payload)")
                    .write("builder.$memberName = #L().deserialize(deserializer)", targetSymbol.documentDeserializerName())
                    .closeBlock("}")
            }
            ShapeType.DOCUMENT -> {
                // TODO - implement document support
            }
            else -> throw CodegenException("member shape ${binding.member} deserializer not implemented")
        }

        writer.openBlock("")
            .closeBlock("")
    }

    /**
     * Generate deserializer for all shapes in the set
     */
    private fun generateDocumentDeserializers(ctx: ProtocolGenerator.GenerationContext, shapes: Set<Shape>) {
        for (shape in shapes) {
            val symbol = ctx.symbolProvider.toSymbol(shape)
<<<<<<< HEAD
            val deserializerSymbol = buildSymbol {
                definitionFile = "${symbol.documentDeserializerName()}.kt"
                name = symbol.documentDeserializerName()
                namespace = "${ctx.settings.moduleName}.transform"

                // deserializer class for the shape outputs the shape's symbol
                // ensure we get an import statement to the symbol from the .model package
                reference(symbol, SymbolReference.ContextOption.DECLARE)
            }
=======
            // deserializer class for the shape outputs the shape's symbol
            // ensure we get an import statement to the symbol from the .model package
            val reference = SymbolReference.builder()
                .symbol(symbol)
                .options(SymbolReference.ContextOption.DECLARE)
                .build()
            val deserializerSymbol = Symbol.builder()
                .definitionFile("${symbol.name}Deserializer.kt")
                .name("${symbol.name}Deserializer")
                .namespace("${ctx.settings.pkg.name}.transform", ".")
                .addReference(reference)
                .build()
>>>>>>> 724b7871

            ctx.delegator.useShapeWriter(deserializerSymbol) { writer ->
                renderDocumentDeserializer(ctx, symbol, shape, deserializerSymbol, writer)
            }
        }
    }

    /**
     * Actually renders the deserializer implementation for the given symbol/shape
     * @param ctx The codegen context
     * @param symbol The symbol to generate a deserializer implementation for
     * @param shape The corresponding shape
     * @param deserializerSymbol The deserializer symbol itself being generated
     * @param writer The codegen writer to render to
     */
    private fun renderDocumentDeserializer(
        ctx: ProtocolGenerator.GenerationContext,
        symbol: Symbol,
        shape: Shape,
        deserializerSymbol: Symbol,
        writer: KotlinWriter
    ) {
        importSerdePackage(writer)

        writer.write("")
            .openBlock("class #T {", deserializerSymbol)
            .call {
                renderSerdeCompanionObject(ctx, shape.members().toList(), writer)
            }
            .call {

                if (shape.isUnionShape) {
                    writer.withBlock("suspend fun deserialize(deserializer: Deserializer): ${symbol.name} {", "}") {
                        writer.write("var value: ${symbol.name}? = null")
                        DeserializeUnionGenerator(ctx, symbol.name, shape.members().toList(), writer, defaultTimestampFormat).render()
                        writer.write("return value ?: throw DeserializationException(\"Deserialized value unexpectedly null: ${symbol.name}\")")
                    }
                        .closeBlock("}")
                } else {
                    writer.withBlock("suspend fun deserialize(deserializer: Deserializer): ${symbol.name} {", "}") {
                        writer.write("val builder = ${symbol.name}.dslBuilder()")
                        DeserializeStructGenerator(ctx, shape.members().toList(), writer, defaultTimestampFormat).render()
                        writer.write("return builder.build()")
                    }
                        .closeBlock("}")
                }
            }
    }
}

/**
 * Get the field descriptor name for a member shape
 */
fun MemberShape.descriptorName(childName: String = ""): String = "${this.defaultName()}${childName}_DESCRIPTOR".toUpperCase()

/**
 * Get the serializer class name for an operation. Operation inputs can be serialized to the protocol (e.g. HTTP)
 * and/or to the document/payload. Distinguishing from generic
 */
fun OperationShape.serializerName(): String = StringUtils.capitalize(this.id.name) + "OperationSerializer"

/**
 * Get the deserializer class name for an operation. Operation outputs can be deserialized from the protocol (e.g. HTTP)
 * and/or the document/payload.
 */
fun OperationShape.deserializerName(): String = StringUtils.capitalize(this.id.name) + "OperationDeserializer"

/**
 * Get the serializer class name for a shape bound to the document/payload
 */
fun Symbol.documentSerializerName(): String = StringUtils.capitalize(this.name) + "DocumentSerializer"

/**
 * Get the deserializer class name for a shape bound to the document/payload
 */
fun Symbol.documentDeserializerName(): String = StringUtils.capitalize(this.name) + "DocumentDeserializer"

fun formatInstant(paramName: String, tsFmt: TimestampFormatTrait.Format, forceString: Boolean = false): String = when (tsFmt) {
    TimestampFormatTrait.Format.EPOCH_SECONDS -> {
        // default to epoch seconds as a double
        if (forceString) {
            "$paramName.format(TimestampFormat.EPOCH_SECONDS)"
        } else {
            "$paramName.toEpochDouble()"
        }
    }
    TimestampFormatTrait.Format.DATE_TIME -> "$paramName.format(TimestampFormat.ISO_8601)"
    TimestampFormatTrait.Format.HTTP_DATE -> "$paramName.format(TimestampFormat.RFC_5322)"
    else -> throw CodegenException("unknown timestamp format: $tsFmt")
}

// import CLIENT-RT.*
internal fun importSerdePackage(writer: KotlinWriter) {
    writer.addImport(KotlinDependency.CLIENT_RT_SERDE.namespace, "*")
    writer.dependencies.addAll(KotlinDependency.CLIENT_RT_SERDE.dependencies)
}

// import CLIENT-RT.time.TimestampFormat
internal fun importTimestampFormat(writer: KotlinWriter) {
    writer.addImport("${KotlinDependency.CLIENT_RT_CORE.namespace}.time", "TimestampFormat")
}

// import CLIENT-RT.time.Instant
internal fun importInstant(writer: KotlinWriter) {
    writer.addImport("${KotlinDependency.CLIENT_RT_CORE.namespace}.time", "Instant")
}

// import CLIENT-RT-UTILS.*
internal fun importBase64Utils(writer: KotlinWriter) {
    // these are extensions on string/bytearray. For now import everything so we don't have to distinguish
    writer.addImport(KotlinDependency.CLIENT_RT_UTILS.namespace, "*")
    writer.dependencies.addAll(KotlinDependency.CLIENT_RT_UTILS.dependencies)
}

// return the conversion function to use to convert a Kotlin string to a given number shape
internal fun stringToNumber(shape: NumberShape): String = when (shape.type) {
    ShapeType.BYTE -> "toByte()"
    ShapeType.SHORT -> "toShort()"
    ShapeType.INTEGER -> "toInt()"
    ShapeType.LONG -> "toLong()"
    ShapeType.FLOAT -> "toFloat()"
    ShapeType.DOUBLE -> "toDouble()"
    else -> throw CodegenException("unknown number shape: $shape")
}

// return the conversion function `Instant.fromXYZ(paramName)` for the given format
internal fun parseInstant(paramName: String, tsFmt: TimestampFormatTrait.Format): String = when (tsFmt) {
    TimestampFormatTrait.Format.EPOCH_SECONDS -> "Instant.fromEpochSeconds($paramName)"
    TimestampFormatTrait.Format.DATE_TIME -> "Instant.fromIso8601($paramName)"
    TimestampFormatTrait.Format.HTTP_DATE -> "Instant.fromRfc5322($paramName)"
    else -> throw CodegenException("unknown timestamp format: $tsFmt")
}

/**
 * Get the serde SerialKind for a shape
 */
fun Shape.serialKind(): String = when (this.type) {
    ShapeType.BOOLEAN -> "SerialKind.Boolean"
    ShapeType.BYTE -> "SerialKind.Byte"
    ShapeType.SHORT -> "SerialKind.Short"
    ShapeType.INTEGER -> "SerialKind.Integer"
    ShapeType.LONG -> "SerialKind.Long"
    ShapeType.FLOAT -> "SerialKind.Float"
    ShapeType.DOUBLE -> "SerialKind.Double"
    ShapeType.STRING -> "SerialKind.String"
    ShapeType.BLOB -> "SerialKind.Blob"
    ShapeType.TIMESTAMP -> "SerialKind.Timestamp"
    ShapeType.DOCUMENT -> "SerialKind.Document"
    ShapeType.BIG_INTEGER, ShapeType.BIG_DECIMAL -> "SerialKind.BigNumber"
    ShapeType.LIST -> "SerialKind.List"
    ShapeType.SET -> "SerialKind.List"
    ShapeType.MAP -> "SerialKind.Map"
    ShapeType.STRUCTURE -> "SerialKind.Struct"
    ShapeType.UNION -> "SerialKind.Struct"
    else -> throw CodegenException("unknown SerialKind for $this")
}

// test if the request bindings have any members bound to the HTTP payload (body)
private fun hasHttpBody(requestBindings: List<HttpBindingDescriptor>): Boolean =
    requestBindings.any { it.location == HttpBinding.Location.PAYLOAD || it.location == HttpBinding.Location.DOCUMENT }

// Returns [true] if the shape can contain other shapes.
private fun Shape.isContainerShape() = when (this) {
    is CollectionShape,
    is MapShape -> true
    else -> false
}

// Returns [Shape] of the child member of the passed Shape is a collection type or null if not collection type.
private fun Shape.childShape(ctx: ProtocolGenerator.GenerationContext): Shape? = when (this) {
    is CollectionShape -> ctx.model.expectShape(this.member.target)
    is MapShape -> ctx.model.expectShape(this.value.target)
    else -> null
}<|MERGE_RESOLUTION|>--- conflicted
+++ resolved
@@ -190,31 +190,16 @@
     private fun generateDocumentSerializers(ctx: ProtocolGenerator.GenerationContext, shapes: Set<Shape>) {
         for (shape in shapes) {
             val symbol = ctx.symbolProvider.toSymbol(shape)
-<<<<<<< HEAD
 
             val serializerSymbol = buildSymbol {
                 definitionFile = "${symbol.documentSerializerName()}.kt"
                 name = symbol.documentSerializerName()
-                namespace = "${ctx.settings.moduleName}.transform"
+                namespace = "${ctx.settings.pkg.name}.transform"
 
                 // serializer class for the shape takes the shape's symbol as input
                 // ensure we get an import statement to the symbol from the .model package
                 reference(symbol, SymbolReference.ContextOption.DECLARE)
             }
-=======
-            // serializer class for the shape takes the shape's symbol as input
-            // ensure we get an import statement to the symbol from the .model package
-            val reference = SymbolReference.builder()
-                .symbol(symbol)
-                .options(SymbolReference.ContextOption.DECLARE)
-                .build()
-            val serializerSymbol = Symbol.builder()
-                .definitionFile("${symbol.name}Serializer.kt")
-                .name("${symbol.name}Serializer")
-                .namespace("${ctx.settings.pkg.name}.transform", ".")
-                .addReference(reference)
-                .build()
->>>>>>> 724b7871
 
             ctx.delegator.useShapeWriter(serializerSymbol) { writer ->
                 renderDocumentSerializer(ctx, symbol, shape, serializerSymbol, writer)
@@ -270,22 +255,13 @@
         // operation input shapes could be re-used across one or more operations. The protocol details may
         // be different though (e.g. uri/method). We need to generate a serializer/deserializer per/operation
         // NOT per input/output shape
-<<<<<<< HEAD
         val serializerSymbol = buildSymbol {
             definitionFile = "${op.serializerName()}.kt"
             name = op.serializerName()
-            namespace = "${ctx.settings.moduleName}.transform"
+            namespace = "${ctx.settings.pkg.name}.transform"
 
             reference(inputSymbol, SymbolReference.ContextOption.DECLARE)
         }
-=======
-        val serializerSymbol = Symbol.builder()
-            .definitionFile("${op.serializerName()}.kt")
-            .name(op.serializerName())
-            .namespace("${ctx.settings.pkg.name}.transform", ".")
-            .addReference(ref)
-            .build()
->>>>>>> 724b7871
 
         val protocolHttpBindingResolver = getProtocolHttpBindingResolver(ctx)
         val httpTrait = protocolHttpBindingResolver.httpTrait(op)
@@ -592,22 +568,13 @@
         // operation output shapes could be re-used across one or more operations. The protocol details may
         // be different though (e.g. uri/method). We need to generate a serializer/deserializer per/operation
         // NOT per input/output shape
-<<<<<<< HEAD
         val deserializerSymbol = buildSymbol {
             definitionFile = "${op.deserializerName()}.kt"
             name = op.deserializerName()
-            namespace = "${ctx.settings.moduleName}.transform"
+            namespace = "${ctx.settings.pkg.name}.transform"
 
             reference(outputSymbol, SymbolReference.ContextOption.DECLARE)
         }
-=======
-        val deserializerSymbol = Symbol.builder()
-            .definitionFile("${op.deserializerName()}.kt")
-            .name(op.deserializerName())
-            .namespace("${ctx.settings.pkg.name}.transform", ".")
-            .addReference(ref)
-            .build()
->>>>>>> 724b7871
 
         val protocolHttpBindingResolver = getProtocolHttpBindingResolver(ctx)
         val responseBindings = protocolHttpBindingResolver.responseBindings(op)
@@ -644,28 +611,13 @@
     private fun generateExceptionDeserializer(ctx: ProtocolGenerator.GenerationContext, shape: StructureShape) {
         val outputSymbol = ctx.symbolProvider.toSymbol(shape)
 
-<<<<<<< HEAD
         val deserializerSymbol = buildSymbol {
             val deserializerName = "${outputSymbol.name}Deserializer"
             definitionFile = "$deserializerName.kt"
             name = deserializerName
-            namespace = "${ctx.settings.moduleName}.transform"
+            namespace = "${ctx.settings.pkg.name}.transform"
             reference(outputSymbol, SymbolReference.ContextOption.DECLARE)
         }
-=======
-        val ref = SymbolReference.builder()
-            .symbol(outputSymbol)
-            .options(SymbolReference.ContextOption.DECLARE)
-            .build()
-
-        val deserializerName = "${outputSymbol.name}Deserializer"
-        val deserializerSymbol = Symbol.builder()
-            .definitionFile("$deserializerName.kt")
-            .name(deserializerName)
-            .namespace("${ctx.settings.pkg.name}.transform", ".")
-            .addReference(ref)
-            .build()
->>>>>>> 724b7871
 
         ctx.delegator.useShapeWriter(deserializerSymbol) { writer ->
             importSerdePackage(writer)
@@ -988,30 +940,15 @@
     private fun generateDocumentDeserializers(ctx: ProtocolGenerator.GenerationContext, shapes: Set<Shape>) {
         for (shape in shapes) {
             val symbol = ctx.symbolProvider.toSymbol(shape)
-<<<<<<< HEAD
             val deserializerSymbol = buildSymbol {
                 definitionFile = "${symbol.documentDeserializerName()}.kt"
                 name = symbol.documentDeserializerName()
-                namespace = "${ctx.settings.moduleName}.transform"
+                namespace = "${ctx.settings.pkg.name}.transform"
 
                 // deserializer class for the shape outputs the shape's symbol
                 // ensure we get an import statement to the symbol from the .model package
                 reference(symbol, SymbolReference.ContextOption.DECLARE)
             }
-=======
-            // deserializer class for the shape outputs the shape's symbol
-            // ensure we get an import statement to the symbol from the .model package
-            val reference = SymbolReference.builder()
-                .symbol(symbol)
-                .options(SymbolReference.ContextOption.DECLARE)
-                .build()
-            val deserializerSymbol = Symbol.builder()
-                .definitionFile("${symbol.name}Deserializer.kt")
-                .name("${symbol.name}Deserializer")
-                .namespace("${ctx.settings.pkg.name}.transform", ".")
-                .addReference(reference)
-                .build()
->>>>>>> 724b7871
 
             ctx.delegator.useShapeWriter(deserializerSymbol) { writer ->
                 renderDocumentDeserializer(ctx, symbol, shape, deserializerSymbol, writer)
