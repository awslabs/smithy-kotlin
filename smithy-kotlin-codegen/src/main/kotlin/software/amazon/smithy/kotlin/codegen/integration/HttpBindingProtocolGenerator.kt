/*
 * Copyright Amazon.com, Inc. or its affiliates. All Rights Reserved.
 *
 * Licensed under the Apache License, Version 2.0 (the "License").
 * You may not use this file except in compliance with the License.
 * A copy of the License is located at
 *
 *  http://aws.amazon.com/apache2.0
 *
 * or in the "license" file accompanying this file. This file is distributed
 * on an "AS IS" BASIS, WITHOUT WARRANTIES OR CONDITIONS OF ANY KIND, either
 * express or implied. See the License for the specific language governing
 * permissions and limitations under the License.
 */
package software.amazon.smithy.kotlin.codegen.integration

import software.amazon.smithy.codegen.core.CodegenException
import software.amazon.smithy.codegen.core.Symbol
import software.amazon.smithy.codegen.core.SymbolReference
import software.amazon.smithy.kotlin.codegen.*
import software.amazon.smithy.kotlin.codegen.lang.toEscapedLiteral
import software.amazon.smithy.model.knowledge.HttpBinding
import software.amazon.smithy.model.neighbor.RelationshipType
import software.amazon.smithy.model.neighbor.Walker
import software.amazon.smithy.model.shapes.*
import software.amazon.smithy.model.traits.*
import software.amazon.smithy.utils.StringUtils
import java.util.logging.Logger

/**
 * Abstract implementation useful for all HTTP protocols
 */
abstract class HttpBindingProtocolGenerator : ProtocolGenerator {
    private val LOGGER = Logger.getLogger(javaClass.name)

    override val applicationProtocol: ApplicationProtocol = ApplicationProtocol.createDefaultHttpApplicationProtocol()

    /**
     * The default serde format for timestamps.
     */
    protected abstract val defaultTimestampFormat: TimestampFormatTrait.Format

    abstract fun getProtocolHttpBindingResolver(ctx: ProtocolGenerator.GenerationContext): HttpBindingResolver

    /**
     * Get all of the features that should be installed into the `SdkHttpClient` as pipeline middleware
     */
    open fun getHttpFeatures(ctx: ProtocolGenerator.GenerationContext): List<HttpFeature> = listOf()

    /**
     * Get the [HttpProtocolClientGenerator] to be used to render the implementation of the service client interface
     */
    open fun getHttpProtocolClientGenerator(ctx: ProtocolGenerator.GenerationContext): HttpProtocolClientGenerator {
        val rootNamespace = ctx.settings.moduleName
        val features = getHttpFeatures(ctx)
        return HttpProtocolClientGenerator(ctx, rootNamespace, features, getProtocolHttpBindingResolver(ctx))
    }

    override fun generateSerializers(ctx: ProtocolGenerator.GenerationContext) {
        val protocolHttpBindingResolver = getProtocolHttpBindingResolver(ctx)
        // render HttpSerialize for all operation inputs
        for (operation in protocolHttpBindingResolver.bindingOperations()) {
            generateOperationSerializer(ctx, operation)
        }

        // generate serde for all shapes that appear as nested on any operation input
        // these types are `SdkSerializable` not `HttpSerialize`
        val shapesRequiringSerializers = resolveRequiredSerializers(ctx)
        generateDocumentSerializers(ctx, shapesRequiringSerializers)
    }

    override fun generateDeserializers(ctx: ProtocolGenerator.GenerationContext) {
        val protocolHttpBindingResolver = getProtocolHttpBindingResolver(ctx)
        // render HttpDeserialize for all operation outputs
        val httpOperations = protocolHttpBindingResolver.bindingOperations()
        for (operation in httpOperations) {
            generateOperationDeserializer(ctx, operation)
        }

        // generate HttpDeserialize for exception types
        val modeledErrors = httpOperations.flatMap { it.errors }.map { ctx.model.expectShape(it) as StructureShape }.toSet()
        modeledErrors.forEach { generateExceptionDeserializer(ctx, it) }

        // generate serde for all shapes that appear as nested on any operation output
        // these types are independent document deserializers, they do not implement `HttpDeserialize`
        val shapesRequiringDeserializers = resolveRequiredDeserializers(ctx)
        generateDocumentDeserializers(ctx, shapesRequiringDeserializers)
    }

    override fun generateProtocolClient(ctx: ProtocolGenerator.GenerationContext) {
        val symbol = ctx.symbolProvider.toSymbol(ctx.service)
        val rootNamespace = ctx.settings.moduleName
        ctx.delegator.useFileWriter("Default${symbol.name}.kt", rootNamespace) { writer ->
            val clientGenerator = getHttpProtocolClientGenerator(ctx)
            clientGenerator.render(writer)
        }
    }

    /**
     * Find and return the set of shapes that are not operation inputs but do require a serializer
     *
     * Operation inputs get an implementation of `HttpSerialize`, everything else gets an implementation
     * of `SdkSerializable`.
     *
     * @return The set of shapes that require a serializer implementation
     */
    private fun resolveRequiredSerializers(ctx: ProtocolGenerator.GenerationContext): Set<Shape> {
        // all top level operation inputs get an HttpSerialize
        // any structure or union shape that shows up as a nested member (direct or indirect)
        // as well as collections of the same requires a serializer implementation though
        val protocolHttpBindingResolver = getProtocolHttpBindingResolver(ctx)
        val topLevelMembers = protocolHttpBindingResolver.bindingOperations()
            .filter { it.input.isPresent }
            .flatMap {
                val inputShape = ctx.model.expectShape(it.input.get())
                inputShape.members()
            }
            .map { ctx.model.expectShape(it.target) }
            .filter { it.isStructureShape || it.isUnionShape || it is CollectionShape || it.isMapShape }
            .toSet()

        return walkNestedShapesRequiringSerde(ctx, topLevelMembers)
    }

    /**
     * Find and return the set of shapes that are not operation outputs but do require a deserializer
     *
     * Operation outputs get an implementation of `HttpDeserialize`, everything else gets a `deserialize()`
     * implementation
     *
     * @return The set of shapes that require a deserializer implementation
     */
    private fun resolveRequiredDeserializers(ctx: ProtocolGenerator.GenerationContext): Set<Shape> {
        // All top level operation outputs and errors get an HttpDeserialize implementation.
        // Any structure or union shape that shows up as a nested member, direct or indirect (of either the operation
        // or it's errors), as well as collections of the same requires a deserializer implementation though.

        // add shapes reachable from the operational output itself
        val protocolHttpBindingResolver = getProtocolHttpBindingResolver(ctx)
        val topLevelMembers = protocolHttpBindingResolver.bindingOperations()
            .filter { it.output.isPresent }
            .flatMap {
                val outputShape = ctx.model.expectShape(it.output.get())
                outputShape.members()
            }
            .map { ctx.model.expectShape(it.target) }
            .filter { it.isStructureShape || it.isUnionShape || it is CollectionShape || it.isMapShape }
            .toMutableSet()

        // add shapes reachable from operational errors
        val modeledErrors = protocolHttpBindingResolver.bindingOperations()
            .flatMap { it.errors }
            .flatMap { ctx.model.expectShape(it).members() }
            .map { ctx.model.expectShape(it.target) }
            .filter { it.isStructureShape || it.isUnionShape || it is CollectionShape || it.isMapShape }
            .toSet()

        topLevelMembers += modeledErrors

        return walkNestedShapesRequiringSerde(ctx, topLevelMembers)
    }

    private fun walkNestedShapesRequiringSerde(ctx: ProtocolGenerator.GenerationContext, shapes: Set<Shape>): Set<Shape> {
        val resolved = mutableSetOf<Shape>()
        val walker = Walker(ctx.model)

        // walk all the shapes in the set and find all other
        // structs/unions (or collections thereof) in the graph from that shape
        shapes.forEach { shape ->
            walker.iterateShapes(shape) { relationship ->
                when (relationship.relationshipType) {
                    RelationshipType.MEMBER_TARGET,
                    RelationshipType.STRUCTURE_MEMBER,
                    RelationshipType.LIST_MEMBER,
                    RelationshipType.SET_MEMBER,
                    RelationshipType.MAP_VALUE,
                    RelationshipType.UNION_MEMBER -> true
                    else -> false
                }
            }.forEach { walkedShape ->
                if (walkedShape.type == ShapeType.STRUCTURE || walkedShape.type == ShapeType.UNION) {
                    resolved.add(walkedShape)
                }
            }
        }
        return resolved
    }

    /**
     * Generate `SdkSerializable` serializer for all shapes in the set
     */
    private fun generateDocumentSerializers(ctx: ProtocolGenerator.GenerationContext, shapes: Set<Shape>) {
        for (shape in shapes) {
            val symbol = ctx.symbolProvider.toSymbol(shape)
            // serializer class for the shape takes the shape's symbol as input
            // ensure we get an import statement to the symbol from the .model package
            val reference = SymbolReference.builder()
                .symbol(symbol)
                .options(SymbolReference.ContextOption.DECLARE)
                .build()
            val serializerSymbol = Symbol.builder()
                .definitionFile("${symbol.name}Serializer.kt")
                .name("${symbol.name}Serializer")
                .namespace("${ctx.settings.moduleName}.transform", ".")
                .addReference(reference)
                .build()

            ctx.delegator.useShapeWriter(serializerSymbol) { writer ->
                renderDocumentSerializer(ctx, symbol, shape, serializerSymbol, writer)
            }
        }
    }

    /**
     * Actually renders the `SdkSerializable` implementation for the given symbol/shape
     * @param ctx The codegen context
     * @param symbol The symbol to generate a serializer implementation for
     * @param shape The corresponding shape
     * @param serializerSymbol The symbol for the serializer class that wraps the [symbol]
     * @param writer The codegen writer to render to
     */
    private fun renderDocumentSerializer(
        ctx: ProtocolGenerator.GenerationContext,
        symbol: Symbol,
        shape: Shape,
        serializerSymbol: Symbol,
        writer: KotlinWriter
    ) {
        importSerdePackage(writer)

        writer.write("")
            .openBlock("class #L(val input: #L) : SdkSerializable {", serializerSymbol.name, symbol.name)
            .call {
                renderSerdeCompanionObject(ctx, shape.members().toList(), writer)
            }
            .call {
                writer.withBlock("override fun serialize(serializer: Serializer) {", "}") {
                    if (shape.isUnionShape) {
                        SerializeUnionGenerator(ctx, shape.members().toList(), writer, defaultTimestampFormat).render()
                    } else {
                        SerializeStructGenerator(ctx, shape.members().toList(), writer, defaultTimestampFormat).render()
                    }
                }
            }
            .closeBlock("}")
    }

    /**
     * Generate request serializer (HttpSerialize) for an operation
     */
    private fun generateOperationSerializer(ctx: ProtocolGenerator.GenerationContext, op: OperationShape) {
        if (!op.input.isPresent) {
            return
        }

        val inputShape = ctx.model.expectShape(op.input.get())
        val inputSymbol = ctx.symbolProvider.toSymbol(inputShape)

        val ref = SymbolReference.builder()
            .symbol(inputSymbol)
            .options(SymbolReference.ContextOption.DECLARE)
            .build()

        // operation input shapes could be re-used across one or more operations. The protocol details may
        // be different though (e.g. uri/method). We need to generate a serializer/deserializer per/operation
        // NOT per input/output shape
        val serializerSymbol = Symbol.builder()
            .definitionFile("${op.serializerName()}.kt")
            .name(op.serializerName())
            .namespace("${ctx.settings.moduleName}.transform", ".")
            .addReference(ref)
            .build()

        val protocolHttpBindingResolver = getProtocolHttpBindingResolver(ctx)
        val httpTrait = protocolHttpBindingResolver.httpTrait(op)
        val requestBindings = protocolHttpBindingResolver.requestBindings(op)
        ctx.delegator.useShapeWriter(serializerSymbol) { writer ->
            // import all of http, http.request, and serde packages. All serializers requires one or more of the symbols
            // and most require quite a few. Rather than try and figure out which specific ones are used just take them
            // all to ensure all the various DSL builders are available, etc
            importSerdePackage(writer)
            writer.addImport(KotlinDependency.CLIENT_RT_HTTP.namespace, "*")
            writer.addImport("${KotlinDependency.CLIENT_RT_HTTP.namespace}.request", "*")
            writer.addImport("${KotlinDependency.CLIENT_RT_HTTP.namespace}.feature", "HttpSerialize")
            writer.addImport("${KotlinDependency.CLIENT_RT_HTTP.namespace}.feature", "SerializationContext")

            writer.write("")
                .openBlock("class #L(val input: #L) : HttpSerialize {", op.serializerName(), inputSymbol.name)
                .call {
                    val memberShapes = requestBindings.filter { it.location == HttpBinding.Location.DOCUMENT }.map { it.member }
                    renderSerdeCompanionObject(ctx, memberShapes, writer)
                }
                .call {
                    val contentType = protocolHttpBindingResolver.determineRequestContentType(op)
                    renderHttpSerialize(ctx, httpTrait, contentType, requestBindings, writer)
                }
                .closeBlock("}")
        }
    }

    /**
     * Generate the field descriptors
     */
    private fun renderSerdeCompanionObject(
        ctx: ProtocolGenerator.GenerationContext,
        members: List<MemberShape>,
        writer: KotlinWriter
    ) {
        if (members.isEmpty()) return
        writer.write("")
            .withBlock("companion object {", "}") {
                val sortedMembers = members.sortedBy { it.memberName }
                for (member in sortedMembers) {
                    val serialName = member.getTrait(JsonNameTrait::class.java).map { it.value }.orElse(member.memberName)
                    val serialKind = ctx.model.expectShape(member.target).serialKind()
                    val memberTarget = ctx.model.expectShape(member.target)
<<<<<<< HEAD
                    write("private val \$L = SdkFieldDescriptor($serialKind, JsonSerialName(\$S))", member.descriptorName(), serialName)
=======
                    write("private val #L = SdkFieldDescriptor(#S, $serialKind)", member.descriptorName(), serialName)
>>>>>>> e2fd7883

                    val nestedMember = memberTarget.childShape(ctx)
                    if (nestedMember?.isContainerShape() == true) {
                        renderNestedFieldDescriptors(ctx, member, nestedMember, 0, writer)
                    }
                }
                writer.withBlock("private val OBJ_DESCRIPTOR = SdkObjectDescriptor.build {", "}") {
                    for (member in sortedMembers) {
                        write("field(#L)", member.descriptorName())
                    }
                }
            }
            .write("")
    }

    /**
     * Generate field descriptors for nested serialization types.
     */
    private fun renderNestedFieldDescriptors(ctx: ProtocolGenerator.GenerationContext, rootShape: MemberShape, childShape: Shape, level: Int, writer: KotlinWriter) {
        val childName = rootShape.descriptorName("_C$level")
        val serialName = rootShape.getTrait(JsonNameTrait::class.java).map { it.value }.orElse("${rootShape.memberName}C$level")
        val nestedSerialKind = childShape.serialKind()

<<<<<<< HEAD
        writer.write("private val \$L = SdkFieldDescriptor($nestedSerialKind, JsonSerialName(\$S))", childName, serialName)
=======
        writer.write("private val #L = SdkFieldDescriptor(#S, $nestedSerialKind)", childName, serialName)
>>>>>>> e2fd7883

        val nestedMember = childShape.childShape(ctx)
        if (nestedMember?.isContainerShape() == true) renderNestedFieldDescriptors(ctx, rootShape, nestedMember, level + 1, writer)
    }

    // replace labels with any path bindings
    private fun resolveUriPath(
        ctx: ProtocolGenerator.GenerationContext,
        httpTrait: HttpTrait,
        pathBindings: List<HttpBindingDescriptor>,
        writer: KotlinWriter
    ): String {
        return httpTrait.uri.segments.joinToString(
            separator = "/",
            prefix = "/",
            postfix = "",
            transform = { segment ->
                if (segment.isLabel) {
                    // spec dictates member name and label name MUST be the same
                    val binding = pathBindings.find { binding ->
                        binding.memberName == segment.content
                    } ?: throw CodegenException("failed to find corresponding member for httpLabel `${segment.content}")

                    // shape must be string, number, boolean, or timestamp
                    val targetShape = ctx.model.expectShape(binding.member.target)
                    if (targetShape.isTimestampShape) {
                        importTimestampFormat(writer)
                        val protocolHttpBindingResolver = getProtocolHttpBindingResolver(ctx)
                        val tsFormat = protocolHttpBindingResolver.determineTimestampFormat(
                            binding.member,
                            HttpBinding.Location.LABEL,
                            defaultTimestampFormat
                        )
                        val tsLabel = formatInstant("input.${binding.member.defaultName()}?", tsFormat, forceString = true)
                        "\${$tsLabel}"
                    } else {
                        "\${input.${binding.member.defaultName()}}"
                    }
                } else {
                    // literal
                    segment.content.toEscapedLiteral()
                }
            }
        )
    }

    private fun renderHttpSerialize(
        ctx: ProtocolGenerator.GenerationContext,
        httpTrait: HttpTrait,
        contentType: String,
        requestBindings: List<HttpBindingDescriptor>,
        writer: KotlinWriter
    ) {
        writer.openBlock("override suspend fun serialize(builder: HttpRequestBuilder, serializationContext: SerializationContext) {")
            .write("builder.method = HttpMethod.#L", httpTrait.method.toUpperCase())
            .write("")
            .call {
                // URI components
                val pathBindings = requestBindings.filter { it.location == HttpBinding.Location.LABEL }
                val queryBindings = requestBindings.filter { it.location == HttpBinding.Location.QUERY }
                val resolvedPath = resolveUriPath(ctx, httpTrait, pathBindings, writer)

                writer.withBlock("builder.url {", "}") {
                    // Path
                    write("path = \"#L\"", resolvedPath)

                    // Query Parameters
                    renderQueryParameters(ctx, httpTrait.uri.queryLiterals, queryBindings, writer)
                }
            }
            .write("")
            .call {
                // headers
                val headerBindings = requestBindings
                    .filter { it.location == HttpBinding.Location.HEADER }
                    .sortedBy { it.memberName }

                val prefixHeaderBindings = requestBindings
                    .filter { it.location == HttpBinding.Location.PREFIX_HEADERS }

                if (headerBindings.isNotEmpty() || prefixHeaderBindings.isNotEmpty()) {
                    writer.withBlock("builder.headers {", "}") {
                        renderStringValuesMapParameters(ctx, headerBindings, writer)
                        prefixHeaderBindings.forEach {
                            writer.withBlock("input.${it.member.defaultName()}?.filter { it.value != null }?.forEach { (key, value) ->", "}") {
                                write("append(\"#L\$key\", value!!)", it.locationName)
                            }
                        }
                    }
                }
            }
            .write("")
            .callIf(hasHttpBody(requestBindings)) {
                // payload member(s)
                val httpPayload = requestBindings.firstOrNull { it.location == HttpBinding.Location.PAYLOAD }
                if (httpPayload != null) {
                    renderExplicitHttpPayloadSerializer(ctx, httpPayload, writer)
                } else {
                    // Unbound document members that should be serialized into the document format for the protocol.
                    // The generated code is the same across protocols and the serialization provider instance
                    // passed into the function is expected to handle the formatting required by the protocol
                    val documentMembers = requestBindings
                        .filter { it.location == HttpBinding.Location.DOCUMENT }
                        .sortedBy { it.memberName }

                    renderUnboundPayloadSerde(ctx, documentMembers, writer)
                }

                // render content-type as last thing once the body has been set
                writer.openBlock("if (builder.body !is HttpBody.Empty) {", "}") {
                    writer.write("builder.headers[\"Content-Type\"] = #S", contentType)
                }
            }
            .closeBlock("}")
    }

    private fun renderQueryParameters(
        ctx: ProtocolGenerator.GenerationContext,
        // literals in the URI
        queryLiterals: Map<String, String>,
        // shape bindings
        queryBindings: List<HttpBindingDescriptor>,
        writer: KotlinWriter
    ) {

        if (queryBindings.isEmpty() && queryLiterals.isEmpty()) return

        writer.withBlock("parameters {", "}") {
            queryLiterals.forEach { (key, value) ->
                writer.write("append(#S, #S)", key, value)
            }
            renderStringValuesMapParameters(ctx, queryBindings, writer)
        }
    }

    // shared implementation for rendering members that belong to StringValuesMap (e.g. Header or Query parameters)
    private fun renderStringValuesMapParameters(
        ctx: ProtocolGenerator.GenerationContext,
        bindings: List<HttpBindingDescriptor>,
        writer: KotlinWriter
    ) {
        val resolver = getProtocolHttpBindingResolver(ctx)
        HttpStringValuesMapSerializer(ctx, bindings, resolver, defaultTimestampFormat).render(writer)
    }

    /**
     * Render serialization for member(s) not bound to any other http traits, these members are serialized using
     * the protocol specific document format
     *
     * @param ctx The code generation context
     * @param members The document members to serialize
     * @param writer The code writer to render to
     */
    private fun renderUnboundPayloadSerde(
        ctx: ProtocolGenerator.GenerationContext,
        members: List<HttpBindingDescriptor>,
        writer: KotlinWriter
    ) {
        if (members.isEmpty()) return

        writer.addImport("${KotlinDependency.CLIENT_RT_HTTP.namespace}.content", "ByteArrayContent")
        writer.write("val serializer = serializationContext.serializationProvider()")
            .call {
                val renderForMembers = members.map { it.member }
                SerializeStructGenerator(ctx, renderForMembers, writer, defaultTimestampFormat).render()
            }
            .write("")
            .write("builder.body = ByteArrayContent(serializer.toByteArray())")
    }

    /**
     * Render serialization for a member bound with the `httpPayload` trait
     *
     * @param ctx The code generation context
     * @param binding The explicit payload binding
     * @param writer The code writer to render to
     */
    private fun renderExplicitHttpPayloadSerializer(
        ctx: ProtocolGenerator.GenerationContext,
        binding: HttpBindingDescriptor,
        writer: KotlinWriter
    ) {
        // explicit payload member as the sole payload
        val memberName = binding.member.defaultName()
        writer.openBlock("if (input.#L != null) {", memberName)

        val target = ctx.model.expectShape(binding.member.target)

        when (target.type) {
            ShapeType.BLOB -> {
                val isBinaryStream = ctx.model.expectShape(binding.member.target).hasTrait<StreamingTrait>()
                if (isBinaryStream) {
                    writer.write("builder.body = input.#L.toHttpBody() ?: HttpBody.Empty", memberName)
                } else {
                    writer.addImport("${KotlinDependency.CLIENT_RT_HTTP.namespace}.content", "ByteArrayContent")
                    writer.write("builder.body = ByteArrayContent(input.#L)", memberName)
                }
            }
            ShapeType.STRING -> {
                writer.addImport("${KotlinDependency.CLIENT_RT_HTTP.namespace}.content", "ByteArrayContent")
                val contents = if (target.isEnum) {
                    "$memberName.value"
                } else {
                    memberName
                }
                writer.write("builder.body = ByteArrayContent(input.#L.toByteArray())", contents)
            }
            ShapeType.STRUCTURE, ShapeType.UNION -> {
                // delegate to the member serializer
                writer.addImport("${KotlinDependency.CLIENT_RT_HTTP.namespace}.content", "ByteArrayContent")
                val memberSymbol = ctx.symbolProvider.toSymbol(binding.member)
                writer.write("val serializer = serializationContext.serializationProvider()")
                    .write("#LSerializer(input.#L).serialize(serializer)", memberSymbol.name, memberName)
                    .write("builder.body = ByteArrayContent(serializer.toByteArray())")
            }
            ShapeType.DOCUMENT -> {
                // TODO - deal with document members
            }
            else -> throw CodegenException("member shape ${binding.member} serializer not implemented yet")
        }
        writer.closeBlock("}")
    }

    /**
     * Generate request deserializer (HttpDeserialize) for an operation
     */
    private fun generateOperationDeserializer(ctx: ProtocolGenerator.GenerationContext, op: OperationShape) {
        if (!op.output.isPresent) {
            return
        }

        val outputShape = ctx.model.expectShape(op.output.get())
        val outputSymbol = ctx.symbolProvider.toSymbol(outputShape)

        val ref = SymbolReference.builder()
            .symbol(outputSymbol)
            .options(SymbolReference.ContextOption.DECLARE)
            .build()

        // operation output shapes could be re-used across one or more operations. The protocol details may
        // be different though (e.g. uri/method). We need to generate a serializer/deserializer per/operation
        // NOT per input/output shape
        val deserializerSymbol = Symbol.builder()
            .definitionFile("${op.deserializerName()}.kt")
            .name(op.deserializerName())
            .namespace("${ctx.settings.moduleName}.transform", ".")
            .addReference(ref)
            .build()

        val protocolHttpBindingResolver = getProtocolHttpBindingResolver(ctx)
        val responseBindings = protocolHttpBindingResolver.responseBindings(op)
        ctx.delegator.useShapeWriter(deserializerSymbol) { writer ->
            // import all of http, http.response , and serde packages. All serializers requires one or more of the symbols
            // and most require quite a few. Rather than try and figure out which specific ones are used just take them
            // all to ensure all the various DSL builders are available, etc
            importSerdePackage(writer)
            writer.addImport(KotlinDependency.CLIENT_RT_HTTP.namespace, "*")
            writer.addImport("${KotlinDependency.CLIENT_RT_HTTP.namespace}.response", "HttpResponse")
            writer.addImport("${KotlinDependency.CLIENT_RT_HTTP.namespace}.feature", "HttpDeserialize")
            writer.addImport("${KotlinDependency.CLIENT_RT_HTTP.namespace}.feature", "DeserializationProvider")

            writer.write("")
                .openBlock("class #L : HttpDeserialize {", op.deserializerName())
                .write("")
                .call {
                    val memberShapes = responseBindings
                        .filter { it.location == HttpBinding.Location.DOCUMENT }
                        .map { it.member }
                    renderSerdeCompanionObject(ctx, memberShapes, writer)
                }
                .write("")
                .call {
                    renderHttpDeserialize(ctx, outputSymbol, responseBindings, writer)
                }
                .closeBlock("}")
        }
    }

    /**
     * Generate HttpDeserialize for a modeled error (exception)
     */
    private fun generateExceptionDeserializer(ctx: ProtocolGenerator.GenerationContext, shape: StructureShape) {
        val outputSymbol = ctx.symbolProvider.toSymbol(shape)

        val ref = SymbolReference.builder()
            .symbol(outputSymbol)
            .options(SymbolReference.ContextOption.DECLARE)
            .build()

        val deserializerName = "${outputSymbol.name}Deserializer"
        val deserializerSymbol = Symbol.builder()
            .definitionFile("$deserializerName.kt")
            .name(deserializerName)
            .namespace("${ctx.settings.moduleName}.transform", ".")
            .addReference(ref)
            .build()

        ctx.delegator.useShapeWriter(deserializerSymbol) { writer ->
            importSerdePackage(writer)
            writer.addImport(KotlinDependency.CLIENT_RT_HTTP.namespace, "*")
            writer.addImport("${KotlinDependency.CLIENT_RT_HTTP.namespace}.response", "HttpResponse")
            writer.addImport("${KotlinDependency.CLIENT_RT_HTTP.namespace}.feature", "HttpDeserialize")
            writer.addImport("${KotlinDependency.CLIENT_RT_HTTP.namespace}.feature", "DeserializationProvider")

            writer.write("")
                .openBlock("class #L : HttpDeserialize {", deserializerName)
                .write("")
                .call {
                    val documentMembers = shape.members().filterNot {
                        it.hasTrait<HttpHeaderTrait>() || it.hasTrait<HttpPrefixHeadersTrait>()
                    }

                    renderSerdeCompanionObject(ctx, documentMembers, writer)
                }
                .write("")
                .call {
                    val protocolHttpBindingResolver = getProtocolHttpBindingResolver(ctx)
                    val responseBindings = protocolHttpBindingResolver.responseBindings(shape)
                    renderHttpDeserialize(ctx, outputSymbol, responseBindings, writer)
                }
                .closeBlock("}")
        }
    }

    private fun renderHttpDeserialize(
        ctx: ProtocolGenerator.GenerationContext,
        outputSymbol: Symbol,
        responseBindings: List<HttpBindingDescriptor>,
        writer: KotlinWriter
    ) {
        writer.openBlock(
            "override suspend fun deserialize(response: HttpResponse, provider: DeserializationProvider): #L {",
            outputSymbol.name
        )
            .write("val builder = ${outputSymbol.name}.dslBuilder()")
            .write("")
            .call {
                // headers
                val headerBindings = responseBindings
                    .filter { it.location == HttpBinding.Location.HEADER }
                    .sortedBy { it.memberName }

                renderDeserializeHeaders(ctx, headerBindings, writer)

                // prefix headers
                // spec: "Only a single structure member can be bound to httpPrefixHeaders"
                responseBindings.firstOrNull { it.location == HttpBinding.Location.PREFIX_HEADERS }
                    ?.let {
                        renderDeserializePrefixHeaders(ctx, it, writer)
                    }
            }
            .write("")
            .call {
                // document members
                // payload member(s)
                val httpPayload = responseBindings.firstOrNull { it.location == HttpBinding.Location.PAYLOAD }
                if (httpPayload != null) {
                    renderExplicitHttpPayloadDeserializer(ctx, httpPayload, writer)
                } else {
                    // Unbound document members that should be deserialized from the document format for the protocol.
                    // The generated code is the same across protocols and the serialization provider instance
                    // passed into the function is expected to handle the formatting required by the protocol
                    val documentMembers = responseBindings
                        .filter { it.location == HttpBinding.Location.DOCUMENT }
                        .sortedBy { it.memberName }
                        .map { it.member }

                    if (documentMembers.isNotEmpty()) {
                        writer.write("val payload = response.body.readAll()")
                        writer.withBlock("if (payload != null) {", "}") {
                            writer.write("val deserializer = provider(payload)")
                            DeserializeStructGenerator(ctx, documentMembers, writer, defaultTimestampFormat).render()
                        }
                    }
                }
            }
            .call {
                responseBindings.firstOrNull { it.location == HttpBinding.Location.RESPONSE_CODE }
                    ?.let {
                        renderDeserializeResponseCode(ctx, it, writer)
                    }
            }
            .write("return builder.build()")
            .closeBlock("}")
    }

    /**
     * Render mapping http response code value to response type.
     */
    private fun renderDeserializeResponseCode(ctx: ProtocolGenerator.GenerationContext, binding: HttpBindingDescriptor, writer: KotlinWriter) {
        val memberName = binding.member.defaultName()
        val memberTarget = ctx.model.expectShape(binding.member.target)

        check(memberTarget.type == ShapeType.INTEGER) { "Unexpected target type in response code deserialization: ${memberTarget.id} (${memberTarget.type})" }

        writer.write("builder.#L = response.status.value", memberName)
    }

    /**
     * Render deserialization of all members bound to a response header
     */
    private fun renderDeserializeHeaders(
        ctx: ProtocolGenerator.GenerationContext,
        bindings: List<HttpBindingDescriptor>,
        writer: KotlinWriter
    ) {
        val protocolHttpBindingResolver = getProtocolHttpBindingResolver(ctx)
        bindings.forEach { hdrBinding ->
            val memberTarget = ctx.model.expectShape(hdrBinding.member.target)
            val memberName = hdrBinding.member.defaultName()
            val headerName = hdrBinding.locationName

            val targetSymbol = ctx.symbolProvider.toSymbol(hdrBinding.member)
            val defaultValuePostfix = if (targetSymbol.isNotBoxed && targetSymbol.defaultValue() != null) {
                " ?: ${targetSymbol.defaultValue()}"
            } else {
                ""
            }

            when (memberTarget) {
                is NumberShape -> {
                    writer.write(
                        "builder.#L = response.headers[#S]?.#L$defaultValuePostfix",
                        memberName, headerName, stringToNumber(memberTarget)
                    )
                }
                is BooleanShape -> {
                    writer.write(
                        "builder.#L = response.headers[#S]?.toBoolean()$defaultValuePostfix",
                        memberName, headerName
                    )
                }
                is BlobShape -> {
                    importBase64Utils(writer)
                    writer.write("builder.#L = response.headers[#S]?.decodeBase64()", memberName, headerName)
                }
                is StringShape -> {
                    when {
                        memberTarget.isEnum -> {
                            val enumSymbol = ctx.symbolProvider.toSymbol(memberTarget)
                            writer.addImport(enumSymbol)
                            writer.write(
                                "builder.#L = response.headers[#S]?.let { #L.fromValue(it) }",
                                memberName,
                                headerName,
                                enumSymbol.name
                            )
                        }
                        memberTarget.hasTrait<MediaTypeTrait>() -> {
                            importBase64Utils(writer)
                            writer.write("builder.#L = response.headers[#S]?.decodeBase64()", memberName, headerName)
                        }
                        else -> {
                            writer.write("builder.#L = response.headers[#S]", memberName, headerName)
                        }
                    }
                }
                is TimestampShape -> {
                    val tsFormat = protocolHttpBindingResolver.determineTimestampFormat(
                        hdrBinding.member,
                        HttpBinding.Location.HEADER,
                        defaultTimestampFormat
                    )
                    importInstant(writer)

                    writer.write(
                        "builder.#L = response.headers[#S]?.let { #L }",
                        memberName, headerName, parseInstant("it", tsFormat)
                    )
                }
                is CollectionShape -> {
                    // member > boolean, number, string, or timestamp
                    // headers are List<String>, get the internal mapping function contents (if any) to convert
                    // to the target symbol type

                    // we also have to handle multiple comma separated values (e.g. 'X-Foo': "1, 2, 3"`)
                    var splitFn = "splitHeaderListValues"
                    val conversion = when (val collectionMemberTarget = ctx.model.expectShape(memberTarget.member.target)) {
                        is BooleanShape -> "it.toBoolean()"
                        is NumberShape -> "it." + stringToNumber(collectionMemberTarget)
                        is TimestampShape -> {
                            val tsFormat = protocolHttpBindingResolver.determineTimestampFormat(
                                hdrBinding.member,
                                HttpBinding.Location.HEADER,
                                defaultTimestampFormat
                            )
                            if (tsFormat == TimestampFormatTrait.Format.HTTP_DATE) {
                                splitFn = "splitHttpDateHeaderListValues"
                            }
                            importInstant(writer)
                            parseInstant("it", tsFormat)
                        }
                        is StringShape -> {
                            when {
                                collectionMemberTarget.isEnum -> {
                                    val enumSymbol = ctx.symbolProvider.toSymbol(collectionMemberTarget)
                                    writer.addImport(enumSymbol)
                                    "${enumSymbol.name}.fromValue(it)"
                                }
                                collectionMemberTarget.hasTrait<MediaTypeTrait>() -> {
                                    importBase64Utils(writer)
                                    "it.decodeBase64()"
                                }
                                else -> ""
                            }
                        }
                        else -> throw CodegenException("invalid member type for header collection: binding: $hdrBinding; member: $memberName")
                    }

                    val toCollectionType = when {
                        memberTarget.isListShape -> ""
                        memberTarget.isSetShape -> "?.toSet()"
                        else -> throw CodegenException("unknown collection shape: $memberTarget")
                    }

                    val mapFn = if (conversion.isNotEmpty()) "?.map { $conversion }" else ""

                    writer.addImport("${KotlinDependency.CLIENT_RT_HTTP.namespace}.util", splitFn)
                    writer.write("builder.#L = response.headers.getAll(#S)?.flatMap(::$splitFn)${mapFn}$toCollectionType", memberName, headerName)
                }
                else -> throw CodegenException("unknown deserialization: header binding: $hdrBinding; member: `$memberName`")
            }
        }
    }

    private fun renderDeserializePrefixHeaders(
        ctx: ProtocolGenerator.GenerationContext,
        binding: HttpBindingDescriptor,
        writer: KotlinWriter
    ) {
        // prefix headers MUST target string or collection-of-string
        val targetShape = ctx.model.expectShape(binding.member.target) as? MapShape
            ?: throw CodegenException("prefixHeader bindings can only be attached to Map shapes")

        val targetValueShape = ctx.model.expectShape(targetShape.value.target)
        val targetValueSymbol = ctx.symbolProvider.toSymbol(targetValueShape)
        val prefix = binding.locationName
        val memberName = binding.member.defaultName()

        val keyCollName = "keysFor${memberName.capitalize()}"
        val filter = if (prefix?.isNotEmpty() == true) ".filter { it.startsWith(\"$prefix\") }" else ""

        writer.write("val $keyCollName = response.headers.names()$filter")
        writer.openBlock("if ($keyCollName.isNotEmpty()) {")
            .write("val map = mutableMapOf<String, ${targetValueSymbol.name}>()")
            .openBlock("for (hdrKey in $keyCollName) {")
            .call {
                val getFn = when (targetValueShape) {
                    is StringShape -> "[hdrKey]"
                    is ListShape -> ".getAll(hdrKey)"
                    is SetShape -> ".getAll(hdrKey)?.toSet()"
                    else -> throw CodegenException("invalid httpPrefixHeaders usage on ${binding.member}")
                }
                // get()/getAll() returns String? or List<String>?, this shouldn't ever trigger the continue though...
                writer.write("val el = response.headers$getFn ?: continue")
                if (prefix?.isNotEmpty() == true) {
                    writer.write("val key = hdrKey.removePrefix(#S)", prefix)
                    writer.write("map[key] = el")
                } else {
                    writer.write("map[hdrKey] = el")
                }
            }
            .closeBlock("}")
            .write("builder.$memberName = map")
            .closeBlock("}")
    }

    private fun renderExplicitHttpPayloadDeserializer(
        ctx: ProtocolGenerator.GenerationContext,
        binding: HttpBindingDescriptor,
        writer: KotlinWriter
    ) {
        val memberName = binding.member.defaultName()
        val target = ctx.model.expectShape(binding.member.target)
        val targetSymbol = ctx.symbolProvider.toSymbol(target)
        when (target.type) {
            ShapeType.STRING -> {
                writer.write("val contents = response.body.readAll()?.decodeToString()")
                if (target.isEnum) {
                    writer.addImport(targetSymbol)
                    writer.write("builder.$memberName = contents?.let { ${targetSymbol.name}.fromValue(it) }")
                } else {
                    writer.write("builder.$memberName = contents")
                }
            }
            ShapeType.BLOB -> {
                val isBinaryStream = target.hasTrait<StreamingTrait>()
                val conversion = if (isBinaryStream) {
                    "toByteStream()"
                } else {
                    "readAll()"
                }
                writer.write("builder.$memberName = response.body.$conversion")
            }
            ShapeType.STRUCTURE, ShapeType.UNION -> {
                // delegate to the member deserializer
                writer.write("val payload = response.body.readAll()")
                writer.openBlock("if (payload != null) {")
                    .write("val deserializer = provider(payload)")
                    .write("builder.$memberName = #LDeserializer().deserialize(deserializer)", targetSymbol.name)
                    .closeBlock("}")
            }
            ShapeType.DOCUMENT -> {
                // TODO - implement document support
            }
            else -> throw CodegenException("member shape ${binding.member} deserializer not implemented")
        }

        writer.openBlock("")
            .closeBlock("")
    }

    /**
     * Generate deserializer for all shapes in the set
     */
    private fun generateDocumentDeserializers(ctx: ProtocolGenerator.GenerationContext, shapes: Set<Shape>) {
        for (shape in shapes) {
            val symbol = ctx.symbolProvider.toSymbol(shape)
            // deserializer class for the shape outputs the shape's symbol
            // ensure we get an import statement to the symbol from the .model package
            val reference = SymbolReference.builder()
                .symbol(symbol)
                .options(SymbolReference.ContextOption.DECLARE)
                .build()
            val deserializerSymbol = Symbol.builder()
                .definitionFile("${symbol.name}Deserializer.kt")
                .name("${symbol.name}Deserializer")
                .namespace("${ctx.settings.moduleName}.transform", ".")
                .addReference(reference)
                .build()

            ctx.delegator.useShapeWriter(deserializerSymbol) { writer ->
                renderDocumentDeserializer(ctx, symbol, shape, deserializerSymbol, writer)
            }
        }
    }

    /**
     * Actually renders the deserializer implementation for the given symbol/shape
     * @param ctx The codegen context
     * @param symbol The symbol to generate a deserializer implementation for
     * @param shape The corresponding shape
     * @param deserializerSymbol The deserializer symbol itself being generated
     * @param writer The codegen writer to render to
     */
    private fun renderDocumentDeserializer(
        ctx: ProtocolGenerator.GenerationContext,
        symbol: Symbol,
        shape: Shape,
        deserializerSymbol: Symbol,
        writer: KotlinWriter
    ) {
        importSerdePackage(writer)

        writer.write("")
            .openBlock("class #L {", deserializerSymbol.name)
            .call {
                renderSerdeCompanionObject(ctx, shape.members().toList(), writer)
            }
            .call {

                if (shape.isUnionShape) {
                    writer.withBlock("suspend fun deserialize(deserializer: Deserializer): ${symbol.name} {", "}") {
                        writer.write("var value: ${symbol.name}? = null")
                        DeserializeUnionGenerator(ctx, symbol.name, shape.members().toList(), writer, defaultTimestampFormat).render()
                        writer.write("return value ?: throw DeserializationException(\"Deserialized value unexpectedly null: ${symbol.name}\")")
                    }
                        .closeBlock("}")
                } else {
                    writer.withBlock("suspend fun deserialize(deserializer: Deserializer): ${symbol.name} {", "}") {
                        writer.write("val builder = ${symbol.name}.dslBuilder()")
                        DeserializeStructGenerator(ctx, shape.members().toList(), writer, defaultTimestampFormat).render()
                        writer.write("return builder.build()")
                    }
                        .closeBlock("}")
                }
            }
    }
}

/**
 * Get the field descriptor name for a member shape
 */
fun MemberShape.descriptorName(childName: String = ""): String = "${this.defaultName()}${childName}_DESCRIPTOR".toUpperCase()

/**
 * Get the serializer class name for an operation
 */
fun OperationShape.serializerName(): String = StringUtils.capitalize(this.id.name) + "Serializer"

/**
 * Get the deserializer class name for an operation
 */
fun OperationShape.deserializerName(): String = StringUtils.capitalize(this.id.name) + "Deserializer"

fun formatInstant(paramName: String, tsFmt: TimestampFormatTrait.Format, forceString: Boolean = false): String = when (tsFmt) {
    TimestampFormatTrait.Format.EPOCH_SECONDS -> {
        // default to epoch seconds as a double
        if (forceString) {
            "$paramName.format(TimestampFormat.EPOCH_SECONDS)"
        } else {
            "$paramName.toEpochDouble()"
        }
    }
    TimestampFormatTrait.Format.DATE_TIME -> "$paramName.format(TimestampFormat.ISO_8601)"
    TimestampFormatTrait.Format.HTTP_DATE -> "$paramName.format(TimestampFormat.RFC_5322)"
    else -> throw CodegenException("unknown timestamp format: $tsFmt")
}

// import CLIENT-RT.*
internal fun importSerdePackage(writer: KotlinWriter) {
    writer.addImport(KotlinDependency.CLIENT_RT_SERDE.namespace, "*")
    writer.addImport(KotlinDependency.CLIENT_RT_SERDE_JSON.namespace, "JsonSerialName")
    writer.dependencies.addAll(KotlinDependency.CLIENT_RT_SERDE.dependencies)
    writer.dependencies.addAll(KotlinDependency.CLIENT_RT_SERDE_JSON.dependencies)
}

// import CLIENT-RT.time.TimestampFormat
internal fun importTimestampFormat(writer: KotlinWriter) {
    writer.addImport("${KotlinDependency.CLIENT_RT_CORE.namespace}.time", "TimestampFormat")
}

// import CLIENT-RT.time.Instant
internal fun importInstant(writer: KotlinWriter) {
    writer.addImport("${KotlinDependency.CLIENT_RT_CORE.namespace}.time", "Instant")
}

// import CLIENT-RT-UTILS.*
internal fun importBase64Utils(writer: KotlinWriter) {
    // these are extensions on string/bytearray. For now import everything so we don't have to distinguish
    writer.addImport(KotlinDependency.CLIENT_RT_UTILS.namespace, "*")
    writer.dependencies.addAll(KotlinDependency.CLIENT_RT_UTILS.dependencies)
}

// return the conversion function to use to convert a Kotlin string to a given number shape
internal fun stringToNumber(shape: NumberShape): String = when (shape.type) {
    ShapeType.BYTE -> "toByte()"
    ShapeType.SHORT -> "toShort()"
    ShapeType.INTEGER -> "toInt()"
    ShapeType.LONG -> "toLong()"
    ShapeType.FLOAT -> "toFloat()"
    ShapeType.DOUBLE -> "toDouble()"
    else -> throw CodegenException("unknown number shape: $shape")
}

// return the conversion function `Instant.fromXYZ(paramName)` for the given format
internal fun parseInstant(paramName: String, tsFmt: TimestampFormatTrait.Format): String = when (tsFmt) {
    TimestampFormatTrait.Format.EPOCH_SECONDS -> "Instant.fromEpochSeconds($paramName)"
    TimestampFormatTrait.Format.DATE_TIME -> "Instant.fromIso8601($paramName)"
    TimestampFormatTrait.Format.HTTP_DATE -> "Instant.fromRfc5322($paramName)"
    else -> throw CodegenException("unknown timestamp format: $tsFmt")
}

/**
 * Get the serde SerialKind for a shape
 */
fun Shape.serialKind(): String = when (this.type) {
    ShapeType.BOOLEAN -> "SerialKind.Boolean"
    ShapeType.BYTE -> "SerialKind.Byte"
    ShapeType.SHORT -> "SerialKind.Short"
    ShapeType.INTEGER -> "SerialKind.Integer"
    ShapeType.LONG -> "SerialKind.Long"
    ShapeType.FLOAT -> "SerialKind.Float"
    ShapeType.DOUBLE -> "SerialKind.Double"
    ShapeType.STRING -> "SerialKind.String"
    ShapeType.BLOB -> "SerialKind.Blob"
    ShapeType.TIMESTAMP -> "SerialKind.Timestamp"
    ShapeType.DOCUMENT -> "SerialKind.Document"
    ShapeType.BIG_INTEGER, ShapeType.BIG_DECIMAL -> "SerialKind.BigNumber"
    ShapeType.LIST -> "SerialKind.List"
    ShapeType.SET -> "SerialKind.List"
    ShapeType.MAP -> "SerialKind.Map"
    ShapeType.STRUCTURE -> "SerialKind.Struct"
    ShapeType.UNION -> "SerialKind.Struct"
    else -> throw CodegenException("unknown SerialKind for $this")
}

// test if the request bindings have any members bound to the HTTP payload (body)
private fun hasHttpBody(requestBindings: List<HttpBindingDescriptor>): Boolean =
    requestBindings.any { it.location == HttpBinding.Location.PAYLOAD || it.location == HttpBinding.Location.DOCUMENT }

// Returns [true] if the shape can contain other shapes.
private fun Shape.isContainerShape() = when (this) {
    is CollectionShape,
    is MapShape -> true
    else -> false
}

// Returns [Shape] of the child member of the passed Shape is a collection type or null if not collection type.
private fun Shape.childShape(ctx: ProtocolGenerator.GenerationContext): Shape? = when (this) {
    is CollectionShape -> ctx.model.expectShape(this.member.target)
    is MapShape -> ctx.model.expectShape(this.value.target)
    else -> null
}<|MERGE_RESOLUTION|>--- conflicted
+++ resolved
@@ -314,11 +314,7 @@
                     val serialName = member.getTrait(JsonNameTrait::class.java).map { it.value }.orElse(member.memberName)
                     val serialKind = ctx.model.expectShape(member.target).serialKind()
                     val memberTarget = ctx.model.expectShape(member.target)
-<<<<<<< HEAD
-                    write("private val \$L = SdkFieldDescriptor($serialKind, JsonSerialName(\$S))", member.descriptorName(), serialName)
-=======
-                    write("private val #L = SdkFieldDescriptor(#S, $serialKind)", member.descriptorName(), serialName)
->>>>>>> e2fd7883
+                    write("private val #L = SdkFieldDescriptor($serialKind, JsonSerialName(#S))", member.descriptorName(), serialName)
 
                     val nestedMember = memberTarget.childShape(ctx)
                     if (nestedMember?.isContainerShape() == true) {
@@ -342,11 +338,7 @@
         val serialName = rootShape.getTrait(JsonNameTrait::class.java).map { it.value }.orElse("${rootShape.memberName}C$level")
         val nestedSerialKind = childShape.serialKind()
 
-<<<<<<< HEAD
-        writer.write("private val \$L = SdkFieldDescriptor($nestedSerialKind, JsonSerialName(\$S))", childName, serialName)
-=======
-        writer.write("private val #L = SdkFieldDescriptor(#S, $nestedSerialKind)", childName, serialName)
->>>>>>> e2fd7883
+        writer.write("private val #L = SdkFieldDescriptor($nestedSerialKind, JsonSerialName(#S))", childName, serialName)
 
         val nestedMember = childShape.childShape(ctx)
         if (nestedMember?.isContainerShape() == true) renderNestedFieldDescriptors(ctx, rootShape, nestedMember, level + 1, writer)
